<!DOCTYPE html>
<html lang="en">
    <!--
          Licensed to the Apache Software Foundation (ASF) under one or more
          contributor license agreements.  See the NOTICE file distributed with
          this work for additional information regarding copyright ownership.
          The ASF licenses this file to You under the Apache License, Version 2.0
          (the "License"); you may not use this file except in compliance with
          the License.  You may obtain a copy of the License at
              http://www.apache.org/licenses/LICENSE-2.0
          Unless required by applicable law or agreed to in writing, software
          distributed under the License is distributed on an "AS IS" BASIS,
          WITHOUT WARRANTIES OR CONDITIONS OF ANY KIND, either express or implied.
          See the License for the specific language governing permissions and
          limitations under the License.
    -->
    <head>
        <meta charset="utf-8" />
        <title>EvaluateXQuery</title>
        <link rel="stylesheet" href="../../css/component-usage.css"
              type="text/css" />
    </head>


    <body>

        <!-- Processor Documentation ================================================== -->


<<<<<<< HEAD
        <p>
            <strong>Modifies Attributes:</strong>
        </p>

        <p>
            This processor adds user-defined attributes if the &lt;Destination&gt;
            property is set to
            <code>flowfile-attribute</code>
            .
        </p>


        <p>
            <strong>Examples:</strong>
        </p>
=======
	<p>
		<strong>Examples:</strong>
	</p>
>>>>>>> ac8cb85c

        <p>This processor produces one attribute or FlowFile per
            XQueryResult. If only one attribute or FlowFile is desired, the
            following examples demonstrate how this can be achieved using the
            XQuery language. The examples below reference the following sample
            XML:</p>

        <pre>
		<code>
  &lt;?xml version="1.0" encoding="UTF-8"?&gt;
  &lt;?xml-stylesheet type="text/xsl" href="foo.xsl"?&gt;
  &lt;ns:fruitbasket xmlns:ns="http://namespace/1"&gt;
    &lt;fruit taste="crisp"&gt;    
      &lt;!-- Apples are my favorite--&gt;   
      &lt;name&gt;apple&lt;/name&gt;   
      &lt;color&gt;red&lt;/color&gt;  
    &lt;/fruit&gt;  
    &lt;fruit&gt;   
      &lt;name&gt;apple&lt;/name&gt;   
      &lt;color&gt;green&lt;/color&gt;  
    &lt;/fruit&gt;  
    &lt;fruit&gt;   
      &lt;name&gt;banana&lt;/name&gt;   
      &lt;color&gt;yellow&lt;/color&gt;  
    &lt;/fruit&gt;  
    &lt;fruit taste="sweet"&gt;   
      &lt;name&gt;orange&lt;/name&gt;   
      &lt;color&gt;orange&lt;/color&gt;  
    &lt;/fruit&gt;  
    &lt;fruit&gt;   
      &lt;name&gt;blueberry&lt;/name&gt;   
      &lt;color&gt;blue&lt;/color&gt;  
    &lt;/fruit&gt;  
      &lt;fruit taste="tart"&gt;   
      &lt;name&gt;raspberry&lt;/name&gt;   
      &lt;color&gt;red&lt;/color&gt;  
    &lt;/fruit&gt;  
    &lt;fruit&gt;   
      &lt;name&gt;none&lt;/name&gt;    
      &lt;color/&gt;  
    &lt;/fruit&gt;
  &lt;/ns:fruitbasket&gt;
</code>
        </pre>

        <p>
        <ul>
            <li>XQuery to return all "fruit" nodes individually (7 Results):
                <ul>
                    <li>//fruit</li>
                </ul>
            </li>
            <li>XQuery to return only the first "fruit" node (1 Result):
                <ul>
                    <li>//fruit[1]</li>
                </ul>
            </li>
            <li>XQuery to return only the last "fruit" node (1 Result):
                <ul>
                    <li>//fruit[count(//fruit)]</li>
                </ul>
            </li>
            <li>XQuery to return all "fruit" nodes, wrapped in a "basket" tag
                (1 Result):
                <ul>
                    <li>&lt;basket&gt;{//fruit}&lt;/basket&gt;</li>
                </ul>
            </li>
            <li>XQuery to return all "fruit" names individually (7 Results):
                <ul>
                    <li>//fruit/text()</li>
                </ul>
            </li>
            <li>XQuery to return only the first "fruit" name (1 Result):
                <ul>
                    <li>//fruit[1]/text()</li>
                </ul>
            </li>
            <li>XQuery to return only the last "fruit" name (1 Result):
                <ul>
                    <li>//fruit[count(//fruit)]/text()</li>
                </ul>
            </li>
            <li>XQuery to return all "fruit" names as a comma separated list
                (1 Result):
                <ul>
                    <li>string-join((for $x in //fruit return $x/name/text()), ',
                        ')</li>
                </ul>
            </li>
            <li>XQuery to return all "fruit" colors and names as a comma
                separated list (1 Result):
                <ul>
                    <li>string-join((for $y in (for $x in //fruit return
                        string-join(($x/color/text() , $x/name/text()), ' ')) return $y),
                        ', ')</li>
                </ul>
            </li>
            <li>XQuery to return all "fruit" colors and names as a comma
                separated list (1 Result):
                <ul>
                    <li>string-join((for $y in (for $x in //fruit return
                        string-join(($x/color/text() , $x/name/text()), ' ')) return $y),
                        ', ')</li>
                </ul>
            </li>
            <li>XQuery to return all "fruit" colors and names as a new line
                separated list (1 Result):
                <ul>
                    <li>string-join((for $y in (for $x in //fruit return
                        string-join(($x/color/text() , $x/name/text()), ' ')) return $y),
                        '\n')</li>
                </ul>
            </li>
        </ul>
    </body>
</html><|MERGE_RESOLUTION|>--- conflicted
+++ resolved
@@ -27,27 +27,10 @@
         <!-- Processor Documentation ================================================== -->
 
 
-<<<<<<< HEAD
-        <p>
-            <strong>Modifies Attributes:</strong>
-        </p>
 
-        <p>
-            This processor adds user-defined attributes if the &lt;Destination&gt;
-            property is set to
-            <code>flowfile-attribute</code>
-            .
-        </p>
-
-
-        <p>
-            <strong>Examples:</strong>
-        </p>
-=======
 	<p>
 		<strong>Examples:</strong>
 	</p>
->>>>>>> ac8cb85c
 
         <p>This processor produces one attribute or FlowFile per
             XQueryResult. If only one attribute or FlowFile is desired, the
