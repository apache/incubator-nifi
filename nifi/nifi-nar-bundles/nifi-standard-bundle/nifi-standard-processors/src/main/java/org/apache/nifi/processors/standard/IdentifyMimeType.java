--- conflicted
+++ resolved
@@ -23,18 +23,12 @@
 import java.util.HashSet;
 import java.util.Set;
 
-<<<<<<< HEAD
-=======
-import org.apache.commons.compress.archivers.tar.TarArchiveEntry;
-import org.apache.commons.compress.archivers.tar.TarArchiveInputStream;
 import org.apache.nifi.annotation.behavior.EventDriven;
 import org.apache.nifi.annotation.behavior.SideEffectFree;
 import org.apache.nifi.annotation.behavior.SupportsBatching;
 import org.apache.nifi.annotation.documentation.CapabilityDescription;
 import org.apache.nifi.annotation.documentation.Tags;
 import org.apache.nifi.annotation.documentation.WritesAttribute;
-import org.apache.nifi.components.PropertyDescriptor;
->>>>>>> ac8cb85c
 import org.apache.nifi.flowfile.FlowFile;
 import org.apache.nifi.flowfile.attributes.CoreAttributes;
 import org.apache.nifi.logging.ProcessorLog;
@@ -45,7 +39,6 @@
 import org.apache.nifi.processor.Relationship;
 import org.apache.nifi.processor.io.InputStreamCallback;
 import org.apache.nifi.util.ObjectHolder;
-<<<<<<< HEAD
 import org.apache.tika.config.TikaConfig;
 import org.apache.tika.detect.Detector;
 import org.apache.tika.io.TikaInputStream;
@@ -53,8 +46,7 @@
 import org.apache.tika.mime.MediaType;
 import org.apache.tika.mime.MimeType;
 import org.apache.tika.mime.MimeTypeException;
-=======
->>>>>>> ac8cb85c
+
 
 /**
  * <p>
@@ -79,14 +71,9 @@
 @Tags({"compression", "gzip", "bzip2", "zip", "MIME", "mime.type", "file", "identify"})
 @CapabilityDescription("Attempts to identify the MIME Type used for a FlowFile. If the MIME Type can be identified, "
         + "an attribute with the name 'mime.type' is added with the value being the MIME Type. If the MIME Type cannot be determined, "
-<<<<<<< HEAD
         + "the value will be set to 'application/octet-stream'. In addition, the attribute mime.extension will be set if a common file "
         + "extension for the MIME Type is known.")
-=======
-        + "the value will be set to 'application/octet-stream'. Some MIME Types require reading a significant amount of data; for these MIME Types, their identification "
-        + "is optional. The algorithm may have to read the entire contents of the file for each type of identification.")
 @WritesAttribute(attribute="mime.type", description="This Processor sets the FlowFile's mime.type attribute to the detected MIME Type. If unable to detect the MIME Type, the attribute's value will be set to application/octet-stream")
->>>>>>> ac8cb85c
 public class IdentifyMimeType extends AbstractProcessor {
 
     public static final Relationship REL_SUCCESS = new Relationship.Builder().name("success").description("All FlowFiles are routed to success").build();
