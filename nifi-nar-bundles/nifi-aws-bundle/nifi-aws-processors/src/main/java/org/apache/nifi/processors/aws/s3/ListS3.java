--- conflicted
+++ resolved
@@ -499,9 +499,9 @@
             writer.beginListing();
 
             do {
-                VersionListing versionListing = bucketLister.listVersions();
+                final VersionListing versionListing = bucketLister.listVersions();
                 for (S3VersionSummary versionSummary : versionListing.getVersionSummaries()) {
-                    long lastModified = versionSummary.getLastModified().getTime();
+                    final long lastModified = versionSummary.getLastModified().getTime();
                     if ((maxAgeMilliseconds != null && (lastModified < (listingTimestamp - maxAgeMilliseconds)))
                         || lastModified > (listingTimestamp - minAgeMilliseconds)) {
                         continue;
@@ -509,11 +509,9 @@
 
                     getLogger().trace("Listed key={}, lastModified={}", versionSummary.getKey(), lastModified);
 
-                    GetObjectTaggingResult taggingResult = getTaggingResult(context, client, versionSummary);
-
-                    ObjectMetadata objectMetadata = getObjectMetadata(context, client, versionSummary);
-
                     // Write the entity to the listing
+                    final GetObjectTaggingResult taggingResult = getTaggingResult(context, client, versionSummary);
+                    final ObjectMetadata objectMetadata = getObjectMetadata(context, client, versionSummary);
                     writer.addToListing(versionSummary, taggingResult, objectMetadata, context.getProperty(S3_REGION).getValue());
 
                     listCount++;
@@ -572,11 +570,7 @@
         long latestListedTimestampInThisCycle = listingTimestamp;
 
         final Set<String> listedKeys = new HashSet<>();
-<<<<<<< HEAD
-        getLogger().trace("Start listing, listingTimestamp={}, currentTimestamp={}, currentKeys={}", listingTimestamp, currentTimestamp, currentKeys);
-=======
-        getLogger().trace("Start listing, listingTimestamp={}, currentTimestamp={}, currentKeys={}", new Object[]{currentTimestamp, listingTimestamp, currentKeys});
->>>>>>> 3ebad40f
+        getLogger().trace("Start listing, listingTimestamp={}, currentTimestamp={}, currentKeys={}", currentTimestamp, listingTimestamp, currentKeys);
 
         final S3ObjectWriter writer;
         final RecordSetWriterFactory writerFactory = context.getProperty(RECORD_WRITER).asControllerService(RecordSetWriterFactory.class);
