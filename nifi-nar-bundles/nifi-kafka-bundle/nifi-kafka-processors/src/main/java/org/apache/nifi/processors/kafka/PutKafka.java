--- conflicted
+++ resolved
@@ -33,11 +33,8 @@
 import java.util.concurrent.ConcurrentMap;
 import java.util.concurrent.LinkedBlockingQueue;
 import java.util.concurrent.TimeUnit;
-<<<<<<< HEAD
-=======
 import java.util.concurrent.atomic.AtomicLong;
 import java.util.regex.Pattern;
->>>>>>> d624ea48
 
 import org.apache.kafka.clients.producer.BufferExhaustedException;
 import org.apache.kafka.clients.producer.Callback;
@@ -333,18 +330,12 @@
         return activeBatches.size();
     }
 
-<<<<<<< HEAD
-    protected ProducerConfig createConfig(final ProcessContext context) {
-
-        final String brokers = context.getProperty(SEED_BROKERS).evaluateAttributeExpressions().getValue();
-=======
     protected int getCompleteMessageBatchCount() {
         return completeBatches.size();
     }
 
     protected Properties createConfig(final ProcessContext context) {
-        final String brokers = context.getProperty(SEED_BROKERS).getValue();
->>>>>>> d624ea48
+		final String brokers = context.getProperty(SEED_BROKERS).evaluateAttributeExpressions().getValue();
 
         final Properties properties = new Properties();
         properties.setProperty("bootstrap.servers", brokers);
