<?xml version="1.0" encoding="UTF-8"?>
<!--
  Licensed to the Apache Software Foundation (ASF) under one or more
  contributor license agreements. See the NOTICE file distributed with
  this work for additional information regarding copyright ownership.
  The ASF licenses this file to You under the Apache License, Version 2.0
  (the "License"); you may not use this file except in compliance with
  the License. You may obtain a copy of the License at
  http://www.apache.org/licenses/LICENSE-2.0
  Unless required by applicable law or agreed to in writing, software
  distributed under the License is distributed on an "AS IS" BASIS,
  WITHOUT WARRANTIES OR CONDITIONS OF ANY KIND, either express or implied.
  See the License for the specific language governing permissions and
  limitations under the License.
--><project xmlns="http://maven.apache.org/POM/4.0.0" xmlns:xsi="http://www.w3.org/2001/XMLSchema-instance" xsi:schemaLocation="http://maven.apache.org/POM/4.0.0 http://maven.apache.org/maven-v4_0_0.xsd">
    <modelVersion>4.0.0</modelVersion>

    <parent>
        <groupId>org.apache.nifi</groupId>
        <artifactId>nifi</artifactId>
<<<<<<< HEAD
        <version>1.9.2-SNAPSHOT</version>
=======
        <version>1.9.3-SNAPSHOT</version>
>>>>>>> 4255528a
    </parent>
    <groupId>org.apache.nifi</groupId>
    <artifactId>nifi-nar-bundles</artifactId>
    <packaging>pom</packaging>
    <modules>
        <module>nifi-framework-bundle</module>
        <module>nifi-hadoop-bundle</module>
        <module>nifi-hadoop-libraries-bundle</module>
        <module>nifi-jetty-bundle</module>
        <module>nifi-provenance-repository-bundle</module>
        <module>nifi-standard-bundle</module>
        <module>nifi-standard-services</module>
        <module>nifi-update-attribute-bundle</module>
        <module>nifi-kafka-bundle</module>
        <module>nifi-kite-bundle</module>
        <module>nifi-kudu-bundle</module>
        <module>nifi-solr-bundle</module>
        <module>nifi-confluent-platform-bundle</module>
        <module>nifi-aws-bundle</module>
        <module>nifi-social-media-bundle</module>
        <module>nifi-enrich-bundle</module>
        <module>nifi-hl7-bundle</module>
        <module>nifi-ccda-bundle</module>
        <module>nifi-language-translation-bundle</module>
        <module>nifi-mongodb-bundle</module>
        <module>nifi-flume-bundle</module>
        <module>nifi-hbase-bundle</module>
        <module>nifi-ambari-bundle</module>
        <module>nifi-media-bundle</module>
        <module>nifi-avro-bundle</module>
        <module>nifi-couchbase-bundle</module>
        <module>nifi-azure-bundle</module>
        <module>nifi-ldap-iaa-providers-bundle</module>
        <module>nifi-kerberos-iaa-providers-bundle</module>
        <module>nifi-riemann-bundle</module>
        <module>nifi-html-bundle</module>
        <module>nifi-scripting-bundle</module>
        <module>nifi-elasticsearch-bundle</module>
        <module>nifi-amqp-bundle</module>
	<module>nifi-splunk-bundle</module>
        <module>nifi-jms-bundle</module>
        <module>nifi-lumberjack-bundle</module>
        <module>nifi-beats-bundle</module>
        <module>nifi-cassandra-bundle</module>
        <module>nifi-spring-bundle</module>
        <module>nifi-hive-bundle</module>
	<module>nifi-site-to-site-reporting-bundle</module>
        <module>nifi-mqtt-bundle</module>
        <module>nifi-evtx-bundle</module>
        <module>nifi-slack-bundle</module>
        <module>nifi-snmp-bundle</module>
        <module>nifi-datadog-bundle</module>
        <module>nifi-windows-event-log-bundle</module>
        <module>nifi-ignite-bundle</module>
        <module>nifi-rethinkdb-bundle</module>
        <module>nifi-influxdb-bundle</module>
        <module>nifi-email-bundle</module>
        <module>nifi-groovyx-bundle</module>
    	<module>nifi-ranger-bundle</module>
        <module>nifi-websocket-bundle</module>
        <module>nifi-tcp-bundle</module>
        <module>nifi-gcp-bundle</module>
        <module>nifi-registry-bundle</module>
        <module>nifi-stateful-analysis-bundle</module>
        <module>nifi-poi-bundle</module>
        <module>nifi-cdc</module>
        <module>nifi-cybersecurity-bundle</module>
        <module>nifi-parquet-bundle</module>
        <module>nifi-extension-utils</module>
        <module>nifi-redis-bundle</module>
        <module>nifi-metrics-reporting-bundle</module>
        <module>nifi-spark-bundle</module>
        <module>nifi-atlas-bundle</module>
        <module>nifi-druid-bundle</module>
        <module>nifi-jolt-record-bundle</module>
		<module>nifi-network-bundle</module>
  </modules>

    <build>
        <plugins>
            <!-- Makes buildRevision and buildBranch available to the NAR Plugin so they can be populated in the MANIFEST -->
            <plugin>
                <groupId>org.codehaus.mojo</groupId>
                <artifactId>buildnumber-maven-plugin</artifactId>
                <inherited>true</inherited>
                <executions>
                    <execution>
                        <phase>validate</phase>
                        <goals>
                            <goal>create</goal>
                        </goals>
                    </execution>
                </executions>
                <configuration>
                    <doCheck>false</doCheck>
                    <doUpdate>false</doUpdate>
                    <shortRevisionLength>7</shortRevisionLength>
                    <getRevisionOnlyOnce>true</getRevisionOnlyOnce>
                    <revisionOnScmFailure />
                    <buildNumberPropertyName>buildRevision</buildNumberPropertyName>
                    <scmBranchPropertyName>buildBranch</scmBranchPropertyName>
                </configuration>
            </plugin>
        </plugins>
    </build>

    <profiles>
        <!-- Specifies an empty buildRevision and buildBranch when building outside of a git repo -->
        <profile>
            <id>build-info-no-git</id>
            <activation>
                <activeByDefault>false</activeByDefault>
                <file>
                    <missing>../.git/HEAD</missing>
                </file>
            </activation>
            <properties>
                <buildRevision />
                <buildBranch />
            </properties>
        </profile>
        <profile>
            <id>include-grpc</id>
            <!-- This profile handles the inclusion of grpc artifacts. They are notoriously
            environment specific in terms of build such as not working in os/arch=ppc64le
            or in Centos6 due to requiring a newer version of GLIBC. -->
            <activation>
                <activeByDefault>false</activeByDefault>
            </activation>
            <modules>
                <module>nifi-grpc-bundle</module>
            </modules>
        </profile>
    </profiles>

  <dependencyManagement>
        <dependencies>
            <dependency>
                <groupId>org.apache.nifi</groupId>
                <artifactId>nifi-distributed-cache-client-service</artifactId>
<<<<<<< HEAD
                <version>1.9.2-SNAPSHOT</version>
=======
                <version>1.9.3-SNAPSHOT</version>
>>>>>>> 4255528a
            </dependency>
            <dependency>
                <groupId>org.apache.nifi</groupId>
                <artifactId>nifi-distributed-cache-client-service-api</artifactId>
<<<<<<< HEAD
                <version>1.9.2-SNAPSHOT</version>
=======
                <version>1.9.3-SNAPSHOT</version>
>>>>>>> 4255528a
                <scope>provided</scope>
            </dependency>
            <dependency>
                <groupId>org.apache.nifi</groupId>
                <artifactId>nifi-record-serialization-service-api</artifactId>
<<<<<<< HEAD
                <version>1.9.2-SNAPSHOT</version>
=======
                <version>1.9.3-SNAPSHOT</version>
>>>>>>> 4255528a
                <scope>provided</scope>
            </dependency>
            <dependency>
                <groupId>org.apache.nifi</groupId>
                <artifactId>nifi-record</artifactId>
<<<<<<< HEAD
                <version>1.9.2-SNAPSHOT</version>
=======
                <version>1.9.3-SNAPSHOT</version>
>>>>>>> 4255528a
                <scope>provided</scope>
            </dependency>
            <dependency>
                <groupId>org.apache.nifi</groupId>
                <artifactId>nifi-schema-registry-service-api</artifactId>
<<<<<<< HEAD
                <version>1.9.2-SNAPSHOT</version>
=======
                <version>1.9.3-SNAPSHOT</version>
>>>>>>> 4255528a
                <scope>provided</scope>
            </dependency>
            <dependency>
                <groupId>org.apache.nifi</groupId>
                <artifactId>nifi-ssl-context-service-api</artifactId>
<<<<<<< HEAD
                <version>1.9.2-SNAPSHOT</version>
=======
                <version>1.9.3-SNAPSHOT</version>
>>>>>>> 4255528a
                <scope>provided</scope>
            </dependency>
            <dependency>
                <groupId>org.apache.nifi</groupId>
                <artifactId>nifi-load-distribution-service-api</artifactId>
<<<<<<< HEAD
                <version>1.9.2-SNAPSHOT</version>
=======
                <version>1.9.3-SNAPSHOT</version>
>>>>>>> 4255528a
                <scope>provided</scope>
            </dependency>
             <dependency>
                <groupId>org.apache.nifi</groupId>
                <artifactId>nifi-http-context-map-api</artifactId>
<<<<<<< HEAD
                <version>1.9.2-SNAPSHOT</version>
=======
                <version>1.9.3-SNAPSHOT</version>
>>>>>>> 4255528a
                <scope>provided</scope>
            </dependency>
            <dependency>
                <groupId>org.apache.nifi</groupId>
                <artifactId>nifi-lookup-service-api</artifactId>
<<<<<<< HEAD
                <version>1.9.2-SNAPSHOT</version>
=======
                <version>1.9.3-SNAPSHOT</version>
>>>>>>> 4255528a
                <scope>provided</scope>
            </dependency>
            <dependency>
                <groupId>org.apache.nifi</groupId>
                <artifactId>nifi-kerberos-credentials-service-api</artifactId>
<<<<<<< HEAD
                <version>1.9.2-SNAPSHOT</version>
=======
                <version>1.9.3-SNAPSHOT</version>
>>>>>>> 4255528a
                <scope>provided</scope>
            </dependency>
            <dependency>
                <groupId>org.apache.nifi</groupId>
                <artifactId>nifi-mongodb-client-service-api</artifactId>
<<<<<<< HEAD
                <version>1.9.2-SNAPSHOT</version>
=======
                <version>1.9.3-SNAPSHOT</version>
>>>>>>> 4255528a
                <scope>provided</scope>
            </dependency>
            <dependency>
                <groupId>org.apache.nifi</groupId>
                <artifactId>nifi-distributed-cache-protocol</artifactId>
<<<<<<< HEAD
                <version>1.9.2-SNAPSHOT</version>
=======
                <version>1.9.3-SNAPSHOT</version>
>>>>>>> 4255528a
            </dependency>
            <dependency>
                <groupId>org.apache.nifi</groupId>
                <artifactId>nifi-distributed-cache-server</artifactId>
<<<<<<< HEAD
                <version>1.9.2-SNAPSHOT</version>
=======
                <version>1.9.3-SNAPSHOT</version>
>>>>>>> 4255528a
            </dependency>
            <dependency>
                <groupId>org.apache.nifi</groupId>
                <artifactId>nifi-ssl-context-service</artifactId>
<<<<<<< HEAD
                <version>1.9.2-SNAPSHOT</version>
=======
                <version>1.9.3-SNAPSHOT</version>
>>>>>>> 4255528a
            </dependency>
            <dependency>
                <groupId>org.apache.nifi</groupId>
                <artifactId>nifi-http-context-map</artifactId>
<<<<<<< HEAD
                <version>1.9.2-SNAPSHOT</version>
=======
                <version>1.9.3-SNAPSHOT</version>
>>>>>>> 4255528a
            </dependency>
            <dependency>
                <groupId>org.apache.nifi</groupId>
                <artifactId>nifi-proxy-configuration-api</artifactId>
<<<<<<< HEAD
                <version>1.9.2-SNAPSHOT</version>
=======
                <version>1.9.3-SNAPSHOT</version>
>>>>>>> 4255528a
            </dependency>
            <dependency>
                <groupId>org.apache.nifi</groupId>
                <artifactId>nifi-cassandra-services-api</artifactId>
<<<<<<< HEAD
                <version>1.9.2-SNAPSHOT</version>
=======
                <version>1.9.3-SNAPSHOT</version>
>>>>>>> 4255528a
            </dependency>
            <dependency>
                <groupId>org.apache.nifi</groupId>
                <artifactId>nifi-volatile-provenance-repository</artifactId>
<<<<<<< HEAD
                <version>1.9.2-SNAPSHOT</version>
=======
                <version>1.9.3-SNAPSHOT</version>
>>>>>>> 4255528a
                <scope>test</scope>
            </dependency>
            <dependency>
                <groupId>org.apache.nifi</groupId>
                <artifactId>nifi-mock</artifactId>
<<<<<<< HEAD
                <version>1.9.2-SNAPSHOT</version>
=======
                <version>1.9.3-SNAPSHOT</version>
>>>>>>> 4255528a
                <scope>test</scope>
            </dependency>
            <dependency>
                <groupId>org.apache.nifi</groupId>
                <artifactId>nifi-mock-record-utils</artifactId>
<<<<<<< HEAD
                <version>1.9.2-SNAPSHOT</version>
=======
                <version>1.9.3-SNAPSHOT</version>
>>>>>>> 4255528a
                <scope>test</scope>
            </dependency>
            <!-- The following dependencies are marked provided because they must be provided by the container.  Nars can assume they are there-->
            <dependency>
                <groupId>org.apache.nifi</groupId>
                <artifactId>nifi-api</artifactId>
<<<<<<< HEAD
                <version>1.9.2-SNAPSHOT</version>
=======
                <version>1.9.3-SNAPSHOT</version>
>>>>>>> 4255528a
                <scope>provided</scope>
            </dependency>
            <dependency>
                <groupId>org.apache.nifi</groupId>
                <artifactId>nifi-framework-api</artifactId>
<<<<<<< HEAD
                <version>1.9.2-SNAPSHOT</version>
=======
                <version>1.9.3-SNAPSHOT</version>
>>>>>>> 4255528a
                <scope>provided</scope>
            </dependency>
            <dependency>
                <groupId>org.apache.nifi</groupId>
                <artifactId>nifi-runtime</artifactId>
<<<<<<< HEAD
                <version>1.9.2-SNAPSHOT</version>
=======
                <version>1.9.3-SNAPSHOT</version>
>>>>>>> 4255528a
                <scope>provided</scope>
            </dependency>
            <dependency>
                <groupId>org.apache.nifi</groupId>
                <artifactId>nifi-nar-utils</artifactId>
<<<<<<< HEAD
                <version>1.9.2-SNAPSHOT</version>
=======
                <version>1.9.3-SNAPSHOT</version>
>>>>>>> 4255528a
                <scope>provided</scope>
            </dependency>
            <dependency>
                <groupId>org.apache.nifi</groupId>
                <artifactId>nifi-properties</artifactId>
<<<<<<< HEAD
                <version>1.9.2-SNAPSHOT</version>
=======
                <version>1.9.3-SNAPSHOT</version>
>>>>>>> 4255528a
                <scope>provided</scope>
            </dependency>
        </dependencies>
    </dependencyManagement>
</project><|MERGE_RESOLUTION|>--- conflicted
+++ resolved
@@ -18,11 +18,7 @@
     <parent>
         <groupId>org.apache.nifi</groupId>
         <artifactId>nifi</artifactId>
-<<<<<<< HEAD
-        <version>1.9.2-SNAPSHOT</version>
-=======
         <version>1.9.3-SNAPSHOT</version>
->>>>>>> 4255528a
     </parent>
     <groupId>org.apache.nifi</groupId>
     <artifactId>nifi-nar-bundles</artifactId>
@@ -163,245 +159,145 @@
             <dependency>
                 <groupId>org.apache.nifi</groupId>
                 <artifactId>nifi-distributed-cache-client-service</artifactId>
-<<<<<<< HEAD
-                <version>1.9.2-SNAPSHOT</version>
-=======
-                <version>1.9.3-SNAPSHOT</version>
->>>>>>> 4255528a
+                <version>1.9.3-SNAPSHOT</version>
             </dependency>
             <dependency>
                 <groupId>org.apache.nifi</groupId>
                 <artifactId>nifi-distributed-cache-client-service-api</artifactId>
-<<<<<<< HEAD
-                <version>1.9.2-SNAPSHOT</version>
-=======
-                <version>1.9.3-SNAPSHOT</version>
->>>>>>> 4255528a
+                <version>1.9.3-SNAPSHOT</version>
                 <scope>provided</scope>
             </dependency>
             <dependency>
                 <groupId>org.apache.nifi</groupId>
                 <artifactId>nifi-record-serialization-service-api</artifactId>
-<<<<<<< HEAD
-                <version>1.9.2-SNAPSHOT</version>
-=======
-                <version>1.9.3-SNAPSHOT</version>
->>>>>>> 4255528a
+                <version>1.9.3-SNAPSHOT</version>
                 <scope>provided</scope>
             </dependency>
             <dependency>
                 <groupId>org.apache.nifi</groupId>
                 <artifactId>nifi-record</artifactId>
-<<<<<<< HEAD
-                <version>1.9.2-SNAPSHOT</version>
-=======
-                <version>1.9.3-SNAPSHOT</version>
->>>>>>> 4255528a
+                <version>1.9.3-SNAPSHOT</version>
                 <scope>provided</scope>
             </dependency>
             <dependency>
                 <groupId>org.apache.nifi</groupId>
                 <artifactId>nifi-schema-registry-service-api</artifactId>
-<<<<<<< HEAD
-                <version>1.9.2-SNAPSHOT</version>
-=======
-                <version>1.9.3-SNAPSHOT</version>
->>>>>>> 4255528a
+                <version>1.9.3-SNAPSHOT</version>
                 <scope>provided</scope>
             </dependency>
             <dependency>
                 <groupId>org.apache.nifi</groupId>
                 <artifactId>nifi-ssl-context-service-api</artifactId>
-<<<<<<< HEAD
-                <version>1.9.2-SNAPSHOT</version>
-=======
-                <version>1.9.3-SNAPSHOT</version>
->>>>>>> 4255528a
+                <version>1.9.3-SNAPSHOT</version>
                 <scope>provided</scope>
             </dependency>
             <dependency>
                 <groupId>org.apache.nifi</groupId>
                 <artifactId>nifi-load-distribution-service-api</artifactId>
-<<<<<<< HEAD
-                <version>1.9.2-SNAPSHOT</version>
-=======
-                <version>1.9.3-SNAPSHOT</version>
->>>>>>> 4255528a
+                <version>1.9.3-SNAPSHOT</version>
                 <scope>provided</scope>
             </dependency>
              <dependency>
                 <groupId>org.apache.nifi</groupId>
                 <artifactId>nifi-http-context-map-api</artifactId>
-<<<<<<< HEAD
-                <version>1.9.2-SNAPSHOT</version>
-=======
-                <version>1.9.3-SNAPSHOT</version>
->>>>>>> 4255528a
+                <version>1.9.3-SNAPSHOT</version>
                 <scope>provided</scope>
             </dependency>
             <dependency>
                 <groupId>org.apache.nifi</groupId>
                 <artifactId>nifi-lookup-service-api</artifactId>
-<<<<<<< HEAD
-                <version>1.9.2-SNAPSHOT</version>
-=======
-                <version>1.9.3-SNAPSHOT</version>
->>>>>>> 4255528a
+                <version>1.9.3-SNAPSHOT</version>
                 <scope>provided</scope>
             </dependency>
             <dependency>
                 <groupId>org.apache.nifi</groupId>
                 <artifactId>nifi-kerberos-credentials-service-api</artifactId>
-<<<<<<< HEAD
-                <version>1.9.2-SNAPSHOT</version>
-=======
-                <version>1.9.3-SNAPSHOT</version>
->>>>>>> 4255528a
+                <version>1.9.3-SNAPSHOT</version>
                 <scope>provided</scope>
             </dependency>
             <dependency>
                 <groupId>org.apache.nifi</groupId>
                 <artifactId>nifi-mongodb-client-service-api</artifactId>
-<<<<<<< HEAD
-                <version>1.9.2-SNAPSHOT</version>
-=======
-                <version>1.9.3-SNAPSHOT</version>
->>>>>>> 4255528a
+                <version>1.9.3-SNAPSHOT</version>
                 <scope>provided</scope>
             </dependency>
             <dependency>
                 <groupId>org.apache.nifi</groupId>
                 <artifactId>nifi-distributed-cache-protocol</artifactId>
-<<<<<<< HEAD
-                <version>1.9.2-SNAPSHOT</version>
-=======
-                <version>1.9.3-SNAPSHOT</version>
->>>>>>> 4255528a
+                <version>1.9.3-SNAPSHOT</version>
             </dependency>
             <dependency>
                 <groupId>org.apache.nifi</groupId>
                 <artifactId>nifi-distributed-cache-server</artifactId>
-<<<<<<< HEAD
-                <version>1.9.2-SNAPSHOT</version>
-=======
-                <version>1.9.3-SNAPSHOT</version>
->>>>>>> 4255528a
+                <version>1.9.3-SNAPSHOT</version>
             </dependency>
             <dependency>
                 <groupId>org.apache.nifi</groupId>
                 <artifactId>nifi-ssl-context-service</artifactId>
-<<<<<<< HEAD
-                <version>1.9.2-SNAPSHOT</version>
-=======
-                <version>1.9.3-SNAPSHOT</version>
->>>>>>> 4255528a
+                <version>1.9.3-SNAPSHOT</version>
             </dependency>
             <dependency>
                 <groupId>org.apache.nifi</groupId>
                 <artifactId>nifi-http-context-map</artifactId>
-<<<<<<< HEAD
-                <version>1.9.2-SNAPSHOT</version>
-=======
-                <version>1.9.3-SNAPSHOT</version>
->>>>>>> 4255528a
+                <version>1.9.3-SNAPSHOT</version>
             </dependency>
             <dependency>
                 <groupId>org.apache.nifi</groupId>
                 <artifactId>nifi-proxy-configuration-api</artifactId>
-<<<<<<< HEAD
-                <version>1.9.2-SNAPSHOT</version>
-=======
-                <version>1.9.3-SNAPSHOT</version>
->>>>>>> 4255528a
+                <version>1.9.3-SNAPSHOT</version>
             </dependency>
             <dependency>
                 <groupId>org.apache.nifi</groupId>
                 <artifactId>nifi-cassandra-services-api</artifactId>
-<<<<<<< HEAD
-                <version>1.9.2-SNAPSHOT</version>
-=======
-                <version>1.9.3-SNAPSHOT</version>
->>>>>>> 4255528a
+                <version>1.9.3-SNAPSHOT</version>
             </dependency>
             <dependency>
                 <groupId>org.apache.nifi</groupId>
                 <artifactId>nifi-volatile-provenance-repository</artifactId>
-<<<<<<< HEAD
-                <version>1.9.2-SNAPSHOT</version>
-=======
-                <version>1.9.3-SNAPSHOT</version>
->>>>>>> 4255528a
+                <version>1.9.3-SNAPSHOT</version>
                 <scope>test</scope>
             </dependency>
             <dependency>
                 <groupId>org.apache.nifi</groupId>
                 <artifactId>nifi-mock</artifactId>
-<<<<<<< HEAD
-                <version>1.9.2-SNAPSHOT</version>
-=======
-                <version>1.9.3-SNAPSHOT</version>
->>>>>>> 4255528a
+                <version>1.9.3-SNAPSHOT</version>
                 <scope>test</scope>
             </dependency>
             <dependency>
                 <groupId>org.apache.nifi</groupId>
                 <artifactId>nifi-mock-record-utils</artifactId>
-<<<<<<< HEAD
-                <version>1.9.2-SNAPSHOT</version>
-=======
-                <version>1.9.3-SNAPSHOT</version>
->>>>>>> 4255528a
+                <version>1.9.3-SNAPSHOT</version>
                 <scope>test</scope>
             </dependency>
             <!-- The following dependencies are marked provided because they must be provided by the container.  Nars can assume they are there-->
             <dependency>
                 <groupId>org.apache.nifi</groupId>
                 <artifactId>nifi-api</artifactId>
-<<<<<<< HEAD
-                <version>1.9.2-SNAPSHOT</version>
-=======
-                <version>1.9.3-SNAPSHOT</version>
->>>>>>> 4255528a
+                <version>1.9.3-SNAPSHOT</version>
                 <scope>provided</scope>
             </dependency>
             <dependency>
                 <groupId>org.apache.nifi</groupId>
                 <artifactId>nifi-framework-api</artifactId>
-<<<<<<< HEAD
-                <version>1.9.2-SNAPSHOT</version>
-=======
-                <version>1.9.3-SNAPSHOT</version>
->>>>>>> 4255528a
+                <version>1.9.3-SNAPSHOT</version>
                 <scope>provided</scope>
             </dependency>
             <dependency>
                 <groupId>org.apache.nifi</groupId>
                 <artifactId>nifi-runtime</artifactId>
-<<<<<<< HEAD
-                <version>1.9.2-SNAPSHOT</version>
-=======
-                <version>1.9.3-SNAPSHOT</version>
->>>>>>> 4255528a
+                <version>1.9.3-SNAPSHOT</version>
                 <scope>provided</scope>
             </dependency>
             <dependency>
                 <groupId>org.apache.nifi</groupId>
                 <artifactId>nifi-nar-utils</artifactId>
-<<<<<<< HEAD
-                <version>1.9.2-SNAPSHOT</version>
-=======
-                <version>1.9.3-SNAPSHOT</version>
->>>>>>> 4255528a
+                <version>1.9.3-SNAPSHOT</version>
                 <scope>provided</scope>
             </dependency>
             <dependency>
                 <groupId>org.apache.nifi</groupId>
                 <artifactId>nifi-properties</artifactId>
-<<<<<<< HEAD
-                <version>1.9.2-SNAPSHOT</version>
-=======
-                <version>1.9.3-SNAPSHOT</version>
->>>>>>> 4255528a
+                <version>1.9.3-SNAPSHOT</version>
                 <scope>provided</scope>
             </dependency>
         </dependencies>
