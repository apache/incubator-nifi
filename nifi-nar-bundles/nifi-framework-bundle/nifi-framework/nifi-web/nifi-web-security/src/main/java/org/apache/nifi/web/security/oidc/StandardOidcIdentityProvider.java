/*
 * Licensed to the Apache Software Foundation (ASF) under one or more
 * contributor license agreements.  See the NOTICE file distributed with
 * this work for additional information regarding copyright ownership.
 * The ASF licenses this file to You under the Apache License, Version 2.0
 * (the "License"); you may not use this file except in compliance with
 * the License.  You may obtain a copy of the License at
 *
 *     http://www.apache.org/licenses/LICENSE-2.0
 *
 * Unless required by applicable law or agreed to in writing, software
 * distributed under the License is distributed on an "AS IS" BASIS,
 * WITHOUT WARRANTIES OR CONDITIONS OF ANY KIND, either express or implied.
 * See the License for the specific language governing permissions and
 * limitations under the License.
 */
package org.apache.nifi.web.security.oidc;

import com.nimbusds.jose.JOSEException;
import com.nimbusds.jose.JWSAlgorithm;
import com.nimbusds.jose.proc.BadJOSEException;
import com.nimbusds.jose.util.DefaultResourceRetriever;
import com.nimbusds.jose.util.ResourceRetriever;
import com.nimbusds.jwt.JWT;
import com.nimbusds.jwt.JWTClaimsSet;
import com.nimbusds.oauth2.sdk.AuthorizationGrant;
import com.nimbusds.oauth2.sdk.ErrorObject;
import com.nimbusds.oauth2.sdk.ParseException;
import com.nimbusds.oauth2.sdk.Request;
import com.nimbusds.oauth2.sdk.Scope;
import com.nimbusds.oauth2.sdk.TokenErrorResponse;
import com.nimbusds.oauth2.sdk.TokenRequest;
import com.nimbusds.oauth2.sdk.TokenResponse;
import com.nimbusds.oauth2.sdk.auth.ClientAuthentication;
import com.nimbusds.oauth2.sdk.auth.ClientAuthenticationMethod;
import com.nimbusds.oauth2.sdk.auth.ClientSecretBasic;
import com.nimbusds.oauth2.sdk.auth.ClientSecretPost;
import com.nimbusds.oauth2.sdk.auth.Secret;
import com.nimbusds.oauth2.sdk.http.HTTPRequest;
import com.nimbusds.oauth2.sdk.http.HTTPResponse;
import com.nimbusds.oauth2.sdk.id.ClientID;
import com.nimbusds.oauth2.sdk.token.AccessToken;
import com.nimbusds.oauth2.sdk.token.BearerAccessToken;
import com.nimbusds.openid.connect.sdk.OIDCTokenResponse;
import com.nimbusds.openid.connect.sdk.OIDCTokenResponseParser;
import com.nimbusds.openid.connect.sdk.UserInfoErrorResponse;
import com.nimbusds.openid.connect.sdk.UserInfoRequest;
import com.nimbusds.openid.connect.sdk.UserInfoResponse;
import com.nimbusds.openid.connect.sdk.UserInfoSuccessResponse;
import com.nimbusds.openid.connect.sdk.claims.AccessTokenHash;
import com.nimbusds.openid.connect.sdk.claims.IDTokenClaimsSet;
import com.nimbusds.openid.connect.sdk.op.OIDCProviderMetadata;
import com.nimbusds.openid.connect.sdk.token.OIDCTokens;
import com.nimbusds.openid.connect.sdk.validators.AccessTokenValidator;
import com.nimbusds.openid.connect.sdk.validators.IDTokenValidator;
import com.nimbusds.openid.connect.sdk.validators.InvalidHashException;
import net.minidev.json.JSONObject;
import org.apache.commons.lang3.StringUtils;
import org.apache.nifi.authentication.exception.IdentityAccessException;
import org.apache.nifi.security.util.SslContextFactory;
import org.apache.nifi.security.util.StandardTlsConfiguration;
import org.apache.nifi.security.util.TlsConfiguration;
import org.apache.nifi.security.util.TlsException;
import org.apache.nifi.util.FormatUtils;
import org.apache.nifi.util.NiFiProperties;
import org.apache.nifi.web.security.token.LoginAuthenticationToken;
import org.slf4j.Logger;
import org.slf4j.LoggerFactory;

import javax.net.ssl.SSLContext;
import java.io.IOException;
import java.net.URI;
import java.net.URL;
import java.util.ArrayList;
import java.util.Calendar;
import java.util.Date;
import java.util.List;
import java.util.Map;
import java.util.concurrent.TimeUnit;
import java.util.stream.Collectors;
<<<<<<< HEAD
=======
import net.minidev.json.JSONObject;
import org.apache.commons.lang3.StringUtils;
import org.apache.nifi.authentication.exception.IdentityAccessException;
import org.apache.nifi.util.FormatUtils;
import org.apache.nifi.util.NiFiProperties;
import org.apache.nifi.web.security.jwt.JwtService;
import org.apache.nifi.web.security.token.LoginAuthenticationToken;
import org.slf4j.Logger;
import org.slf4j.LoggerFactory;
>>>>>>> aa741cc5


/**
 * OidcProvider for managing the OpenId Connect Authorization flow.
 */
public class StandardOidcIdentityProvider implements OidcIdentityProvider {

    private static final Logger logger = LoggerFactory.getLogger(StandardOidcIdentityProvider.class);
    private final String EMAIL_CLAIM = "email";

    private final NiFiProperties properties;
    private OIDCProviderMetadata oidcProviderMetadata;
    private int oidcConnectTimeout;
    private int oidcReadTimeout;
    private IDTokenValidator tokenValidator;
    private ClientID clientId;
    private Secret clientSecret;
    private SSLContext sslContext;

    /**
     * Creates a new StandardOidcIdentityProvider.
     *
     * @param properties properties
     */
    public StandardOidcIdentityProvider(final NiFiProperties properties) {
        this.properties = properties;
<<<<<<< HEAD
=======
        this.jwtService = jwtService;
>>>>>>> aa741cc5
    }

    /**
     * Loads OIDC configuration values from {@link NiFiProperties}, connects to external OIDC provider, and retrieves
     * and validates provider metadata.
     */
    @Override
    public void initializeProvider() {
        // attempt to process the oidc configuration if configured
        if (!properties.isOidcEnabled()) {
<<<<<<< HEAD
            logger.debug("The OIDC provider is not configured or enabled");
            return;
        }

        // Set up trust store SSLContext
        if (TruststoreStrategy.NIFI.name().equals(properties.getOidcClientTruststoreStrategy())) {
            setSslContext();
        }

        validateOIDCConfiguration();

        try {
            // retrieve the oidc provider metadata
            oidcProviderMetadata = retrieveOidcProviderMetadata(properties.getOidcDiscoveryUrl());
        } catch (IOException | ParseException e) {
            throw new RuntimeException("Unable to retrieve OpenId Connect Provider metadata from: " + properties.getOidcDiscoveryUrl(), e);
        }

        validateOIDCProviderMetadata();
    }

    private void setSslContext() {
        TlsConfiguration tlsConfiguration = StandardTlsConfiguration.fromNiFiProperties(properties);
        try {
            this.sslContext = SslContextFactory.createSslContext(tlsConfiguration);
        } catch (TlsException e) {
            throw new RuntimeException("Unable to establish an SSL context for OIDC identity provider from nifi.properties", e);
        }
    }

    /**
     * Validates the retrieved OIDC provider metadata.
     */
    private void validateOIDCProviderMetadata() {
        // ensure the authorization endpoint is present
        if (oidcProviderMetadata.getAuthorizationEndpointURI() == null) {
            throw new RuntimeException("OpenId Connect Provider metadata does not contain an Authorization Endpoint.");
        }

        // ensure the token endpoint is present
        if (oidcProviderMetadata.getTokenEndpointURI() == null) {
            throw new RuntimeException("OpenId Connect Provider metadata does not contain a Token Endpoint.");
        }

        // ensure the oidc provider supports basic or post client auth
        List<ClientAuthenticationMethod> clientAuthenticationMethods = oidcProviderMetadata.getTokenEndpointAuthMethods();
        logger.info("OpenId Connect: Available clientAuthenticationMethods {} ", clientAuthenticationMethods);
        if (clientAuthenticationMethods == null || clientAuthenticationMethods.isEmpty()) {
            clientAuthenticationMethods = new ArrayList<>();
            clientAuthenticationMethods.add(ClientAuthenticationMethod.CLIENT_SECRET_BASIC);
            oidcProviderMetadata.setTokenEndpointAuthMethods(clientAuthenticationMethods);
            logger.warn("OpenId Connect: ClientAuthenticationMethods is null, Setting clientAuthenticationMethods as CLIENT_SECRET_BASIC");
        } else if (!clientAuthenticationMethods.contains(ClientAuthenticationMethod.CLIENT_SECRET_BASIC)
                && !clientAuthenticationMethods.contains(ClientAuthenticationMethod.CLIENT_SECRET_POST)) {
            throw new RuntimeException(String.format("OpenId Connect Provider does not support %s or %s",
                    ClientAuthenticationMethod.CLIENT_SECRET_BASIC.getValue(),
                    ClientAuthenticationMethod.CLIENT_SECRET_POST.getValue()));
        }

        // extract the supported json web signature algorithms
        final List<JWSAlgorithm> allowedAlgorithms = oidcProviderMetadata.getIDTokenJWSAlgs();
        if (allowedAlgorithms == null || allowedAlgorithms.isEmpty()) {
            throw new RuntimeException("The OpenId Connect Provider does not support any JWS algorithms.");
        }

        try {
            // get the preferred json web signature algorithm
            final JWSAlgorithm preferredJwsAlgorithm = extractJwsAlgorithm();

=======
            logger.warn("The OIDC provider is not configured or enabled");
            return;
        }

        validateOIDCConfiguration();

        try {
            // retrieve the oidc provider metadata
            oidcProviderMetadata = retrieveOidcProviderMetadata(properties.getOidcDiscoveryUrl());
        } catch (IOException | ParseException e) {
            throw new RuntimeException("Unable to retrieve OpenId Connect Provider metadata from: " + properties.getOidcDiscoveryUrl(), e);
        }

        validateOIDCProviderMetadata();
    }

    /**
     * Validates the retrieved OIDC provider metadata.
     */
    private void validateOIDCProviderMetadata() {
        // ensure the authorization endpoint is present
        if (oidcProviderMetadata.getAuthorizationEndpointURI() == null) {
            throw new RuntimeException("OpenId Connect Provider metadata does not contain an Authorization Endpoint.");
        }

        // ensure the token endpoint is present
        if (oidcProviderMetadata.getTokenEndpointURI() == null) {
            throw new RuntimeException("OpenId Connect Provider metadata does not contain a Token Endpoint.");
        }

        // ensure the oidc provider supports basic or post client auth
        List<ClientAuthenticationMethod> clientAuthenticationMethods = oidcProviderMetadata.getTokenEndpointAuthMethods();
        logger.info("OpenId Connect: Available clientAuthenticationMethods {} ", clientAuthenticationMethods);
        if (clientAuthenticationMethods == null || clientAuthenticationMethods.isEmpty()) {
            clientAuthenticationMethods = new ArrayList<>();
            clientAuthenticationMethods.add(ClientAuthenticationMethod.CLIENT_SECRET_BASIC);
            oidcProviderMetadata.setTokenEndpointAuthMethods(clientAuthenticationMethods);
            logger.warn("OpenId Connect: ClientAuthenticationMethods is null, Setting clientAuthenticationMethods as CLIENT_SECRET_BASIC");
        } else if (!clientAuthenticationMethods.contains(ClientAuthenticationMethod.CLIENT_SECRET_BASIC)
                && !clientAuthenticationMethods.contains(ClientAuthenticationMethod.CLIENT_SECRET_POST)) {
            throw new RuntimeException(String.format("OpenId Connect Provider does not support %s or %s",
                    ClientAuthenticationMethod.CLIENT_SECRET_BASIC.getValue(),
                    ClientAuthenticationMethod.CLIENT_SECRET_POST.getValue()));
        }

        // extract the supported json web signature algorithms
        final List<JWSAlgorithm> allowedAlgorithms = oidcProviderMetadata.getIDTokenJWSAlgs();
        if (allowedAlgorithms == null || allowedAlgorithms.isEmpty()) {
            throw new RuntimeException("The OpenId Connect Provider does not support any JWS algorithms.");
        }

        try {
            // get the preferred json web signature algorithm
            final String rawPreferredJwsAlgorithm = properties.getOidcPreferredJwsAlgorithm();

            final JWSAlgorithm preferredJwsAlgorithm;
            if (StringUtils.isBlank(rawPreferredJwsAlgorithm)) {
                preferredJwsAlgorithm = JWSAlgorithm.RS256;
            } else {
                if ("none".equalsIgnoreCase(rawPreferredJwsAlgorithm)) {
                    preferredJwsAlgorithm = null;
                } else {
                    preferredJwsAlgorithm = JWSAlgorithm.parse(rawPreferredJwsAlgorithm);
                }
            }

>>>>>>> aa741cc5
            if (preferredJwsAlgorithm == null) {
                tokenValidator = new IDTokenValidator(oidcProviderMetadata.getIssuer(), clientId);
            } else if (JWSAlgorithm.HS256.equals(preferredJwsAlgorithm) || JWSAlgorithm.HS384.equals(preferredJwsAlgorithm) || JWSAlgorithm.HS512.equals(preferredJwsAlgorithm)) {
                tokenValidator = new IDTokenValidator(oidcProviderMetadata.getIssuer(), clientId, preferredJwsAlgorithm, clientSecret);
            } else {
<<<<<<< HEAD
                final ResourceRetriever retriever = getResourceRetriever();
=======
                final ResourceRetriever retriever = new DefaultResourceRetriever(oidcConnectTimeout, oidcReadTimeout);
>>>>>>> aa741cc5
                tokenValidator = new IDTokenValidator(oidcProviderMetadata.getIssuer(), clientId, preferredJwsAlgorithm, oidcProviderMetadata.getJWKSetURI().toURL(), retriever);
            }
        } catch (final Exception e) {
            throw new RuntimeException("Unable to create the ID token validator for the configured OpenId Connect Provider: " + e.getMessage(), e);
        }
    }
<<<<<<< HEAD

    private JWSAlgorithm extractJwsAlgorithm() {

        final String rawPreferredJwsAlgorithm = properties.getOidcPreferredJwsAlgorithm();

        final JWSAlgorithm preferredJwsAlgorithm;
        if (StringUtils.isBlank(rawPreferredJwsAlgorithm)) {
            preferredJwsAlgorithm = JWSAlgorithm.RS256;
        } else {
            if ("none".equalsIgnoreCase(rawPreferredJwsAlgorithm)) {
                preferredJwsAlgorithm = null;
            } else {
                preferredJwsAlgorithm = JWSAlgorithm.parse(rawPreferredJwsAlgorithm);
            }
        }
        return preferredJwsAlgorithm;
    }

    /**
     * Loads the initial configuration values relating to the OIDC provider from the class {@link NiFiProperties} and populates the individual fields.
     */
    private void validateOIDCConfiguration() {
        if (properties.isLoginIdentityProviderEnabled() || properties.isKnoxSsoEnabled()) {
            throw new RuntimeException("OpenId Connect support cannot be enabled if the Login Identity Provider or Apache Knox SSO is configured.");
        }

        // oidc connect timeout
        final String rawConnectTimeout = properties.getOidcConnectTimeout();
        try {
            oidcConnectTimeout = (int) FormatUtils.getPreciseTimeDuration(rawConnectTimeout, TimeUnit.MILLISECONDS);
        } catch (final Exception e) {
            logger.warn("Failed to parse value of property '{}' as a valid time period. Value was '{}'. Ignoring this value and using the default value of '{}'",
                    NiFiProperties.SECURITY_USER_OIDC_CONNECT_TIMEOUT, rawConnectTimeout, NiFiProperties.DEFAULT_SECURITY_USER_OIDC_CONNECT_TIMEOUT);
            oidcConnectTimeout = (int) FormatUtils.getPreciseTimeDuration(NiFiProperties.DEFAULT_SECURITY_USER_OIDC_CONNECT_TIMEOUT, TimeUnit.MILLISECONDS);
        }

        // oidc read timeout
        final String rawReadTimeout = properties.getOidcReadTimeout();
        try {
            oidcReadTimeout = (int) FormatUtils.getPreciseTimeDuration(rawReadTimeout, TimeUnit.MILLISECONDS);
        } catch (final Exception e) {
            logger.warn("Failed to parse value of property '{}' as a valid time period. Value was '{}'. Ignoring this value and using the default value of '{}'",
                    NiFiProperties.SECURITY_USER_OIDC_READ_TIMEOUT, rawReadTimeout, NiFiProperties.DEFAULT_SECURITY_USER_OIDC_READ_TIMEOUT);
            oidcReadTimeout = (int) FormatUtils.getPreciseTimeDuration(NiFiProperties.DEFAULT_SECURITY_USER_OIDC_READ_TIMEOUT, TimeUnit.MILLISECONDS);
        }

        // client id
        final String rawClientId = properties.getOidcClientId();
        if (StringUtils.isBlank(rawClientId)) {
            throw new RuntimeException("Client ID is required when configuring an OIDC Provider.");
        }
        clientId = new ClientID(rawClientId);

        // client secret
        final String rawClientSecret = properties.getOidcClientSecret();
        if (StringUtils.isBlank(rawClientSecret)) {
            throw new RuntimeException("Client secret is required when configuring an OIDC Provider.");
        }
        clientSecret = new Secret(rawClientSecret);
    }

    /**
=======

    /**
     * Loads the initial configuration values relating to the OIDC provider from the class {@link NiFiProperties} and populates the individual fields.
     */
    private void validateOIDCConfiguration() {
        if (properties.isLoginIdentityProviderEnabled() || properties.isKnoxSsoEnabled()) {
            throw new RuntimeException("OpenId Connect support cannot be enabled if the Login Identity Provider or Apache Knox SSO is configured.");
        }

        // oidc connect timeout
        final String rawConnectTimeout = properties.getOidcConnectTimeout();
        try {
            oidcConnectTimeout = (int) FormatUtils.getPreciseTimeDuration(rawConnectTimeout, TimeUnit.MILLISECONDS);
        } catch (final Exception e) {
            logger.warn("Failed to parse value of property '{}' as a valid time period. Value was '{}'. Ignoring this value and using the default value of '{}'",
                    NiFiProperties.SECURITY_USER_OIDC_CONNECT_TIMEOUT, rawConnectTimeout, NiFiProperties.DEFAULT_SECURITY_USER_OIDC_CONNECT_TIMEOUT);
            oidcConnectTimeout = (int) FormatUtils.getPreciseTimeDuration(NiFiProperties.DEFAULT_SECURITY_USER_OIDC_CONNECT_TIMEOUT, TimeUnit.MILLISECONDS);
        }

        // oidc read timeout
        final String rawReadTimeout = properties.getOidcReadTimeout();
        try {
            oidcReadTimeout = (int) FormatUtils.getPreciseTimeDuration(rawReadTimeout, TimeUnit.MILLISECONDS);
        } catch (final Exception e) {
            logger.warn("Failed to parse value of property '{}' as a valid time period. Value was '{}'. Ignoring this value and using the default value of '{}'",
                    NiFiProperties.SECURITY_USER_OIDC_READ_TIMEOUT, rawReadTimeout, NiFiProperties.DEFAULT_SECURITY_USER_OIDC_READ_TIMEOUT);
            oidcReadTimeout = (int) FormatUtils.getPreciseTimeDuration(NiFiProperties.DEFAULT_SECURITY_USER_OIDC_READ_TIMEOUT, TimeUnit.MILLISECONDS);
        }

        // client id
        final String rawClientId = properties.getOidcClientId();
        if (StringUtils.isBlank(rawClientId)) {
            throw new RuntimeException("Client ID is required when configuring an OIDC Provider.");
        }
        clientId = new ClientID(rawClientId);

        // client secret
        final String rawClientSecret = properties.getOidcClientSecret();
        if (StringUtils.isBlank(rawClientSecret)) {
            throw new RuntimeException("Client secret is required when configuring an OIDC Provider.");
        }
        clientSecret = new Secret(rawClientSecret);
    }

    /**
>>>>>>> aa741cc5
     * Returns the retrieved OIDC provider metadata from the external provider.
     *
     * @param discoveryUri the remote OIDC provider endpoint for service discovery
     * @return the provider metadata
     * @throws IOException    if there is a problem connecting to the remote endpoint
     * @throws ParseException if there is a problem parsing the response
     */
    private OIDCProviderMetadata retrieveOidcProviderMetadata(final String discoveryUri) throws IOException, ParseException {
        final URL url = new URL(discoveryUri);
        final HTTPRequest httpRequest = new HTTPRequest(HTTPRequest.Method.GET, url);
        setHttpRequestProperties(httpRequest);
        final HTTPResponse httpResponse = httpRequest.send();

        if (httpResponse.getStatusCode() != 200) {
            throw new IOException("Unable to download OpenId Connect Provider metadata from " + url + ": Status code " + httpResponse.getStatusCode());
        }

        final JSONObject jsonObject = httpResponse.getContentAsJSONObject();
        return OIDCProviderMetadata.parse(jsonObject);
    }

    @Override
    public boolean isOidcEnabled() {
        return properties.isOidcEnabled();
    }

    @Override
    public URI getAuthorizationEndpoint() {
        if (!isOidcEnabled()) {
            throw new IllegalStateException(OPEN_ID_CONNECT_SUPPORT_IS_NOT_CONFIGURED);
        }
        return oidcProviderMetadata.getAuthorizationEndpointURI();
    }

    @Override
    public URI getEndSessionEndpoint() {
        if (!isOidcEnabled()) {
            throw new IllegalStateException(OPEN_ID_CONNECT_SUPPORT_IS_NOT_CONFIGURED);
        }
        return oidcProviderMetadata.getEndSessionEndpointURI();
    }

    @Override
    public URI getRevocationEndpoint() {
        if (!isOidcEnabled()) {
            throw new IllegalStateException(OPEN_ID_CONNECT_SUPPORT_IS_NOT_CONFIGURED);
        }
        return oidcProviderMetadata.getRevocationEndpointURI();
    }

    @Override
    public Scope getScope() {
        if (!isOidcEnabled()) {
            throw new IllegalStateException(OPEN_ID_CONNECT_SUPPORT_IS_NOT_CONFIGURED);
        }

        Scope scope = new Scope("openid", EMAIL_CLAIM);

        for (String additionalScope : properties.getOidcAdditionalScopes()) {
            // Scope automatically prevents duplicated entries
            scope.add(additionalScope);
        }

        return scope;
    }

    @Override
    public ClientID getClientId() {
        if (!isOidcEnabled()) {
            throw new IllegalStateException(OPEN_ID_CONNECT_SUPPORT_IS_NOT_CONFIGURED);
        }
        return clientId;
    }

    @Override
<<<<<<< HEAD
    public LoginAuthenticationToken exchangeAuthorizationCodeforLoginAuthenticationToken(final AuthorizationGrant authorizationGrant) throws IOException {
=======
    public String exchangeAuthorizationCode(final AuthorizationGrant authorizationGrant) throws IOException {
>>>>>>> aa741cc5
        // Check if OIDC is enabled
        if (!isOidcEnabled()) {
            throw new IllegalStateException(OPEN_ID_CONNECT_SUPPORT_IS_NOT_CONFIGURED);
        }

<<<<<<< HEAD
        try {
            // Authenticate and authorize the client request
            final TokenResponse response = authorizeClient(authorizationGrant);

            // Convert response to Login Authentication Token
            // We only want to do this for login
            return convertOIDCTokenToLoginAuthenticationToken((OIDCTokenResponse) response);

        } catch (final RuntimeException | ParseException | JOSEException | BadJOSEException | java.text.ParseException e) {
            throw new RuntimeException("Unable to parse the response from the Token request: " + e.getMessage(), e);
        }
    }

    @Override
    public String exchangeAuthorizationCodeForAccessToken(final AuthorizationGrant authorizationGrant) throws Exception {
        // Check if OIDC is enabled
        if (!isOidcEnabled()) {
            throw new IllegalStateException(OPEN_ID_CONNECT_SUPPORT_IS_NOT_CONFIGURED);
=======
        // Build ClientAuthentication
        final ClientAuthentication clientAuthentication = createClientAuthentication();

        try {
            // Build the token request
            final HTTPRequest tokenHttpRequest = createTokenHTTPRequest(authorizationGrant, clientAuthentication);
            return authorizeClient(tokenHttpRequest);

        } catch (final ParseException | JOSEException | BadJOSEException | java.text.ParseException e) {
            throw new RuntimeException("Unable to parse the response from the Token request: " + e.getMessage());
        }
    }

    private String authorizeClient(HTTPRequest tokenHttpRequest) throws ParseException, IOException, BadJOSEException, JOSEException, java.text.ParseException {
        // Get the token response
        final TokenResponse response = OIDCTokenResponseParser.parse(tokenHttpRequest.send());

        // Handle success
        if (response.indicatesSuccess()) {
            return convertOIDCTokenToNiFiToken((OIDCTokenResponse) response);
        } else {
            // If the response was not successful
            final TokenErrorResponse errorResponse = (TokenErrorResponse) response;
            throw new RuntimeException("An error occurred while invoking the Token endpoint: " +
                    errorResponse.getErrorObject().getDescription());
>>>>>>> aa741cc5
        }
    }

<<<<<<< HEAD
        try {
            // Authenticate and authorize the client request
            final TokenResponse response = authorizeClient(authorizationGrant);
            return getAccessTokenString((OIDCTokenResponse) response);

        } catch (final RuntimeException | ParseException | IOException | java.text.ParseException | InvalidHashException e) {
            throw new RuntimeException("Unable to parse the response from the Token request: " + e.getMessage(), e);
        }
    }

    @Override
    public String exchangeAuthorizationCodeForIdToken(final AuthorizationGrant authorizationGrant) {
        // Check if OIDC is enabled
        if (!isOidcEnabled()) {
            throw new IllegalStateException(OPEN_ID_CONNECT_SUPPORT_IS_NOT_CONFIGURED);
        }

        try {
            // Authenticate and authorize the client request
            final TokenResponse response = authorizeClient(authorizationGrant);
            return getIdTokenString((OIDCTokenResponse) response);

        } catch (final RuntimeException | JOSEException | BadJOSEException | ParseException | IOException e) {
            throw new RuntimeException("Unable to parse the response from the Token request: " + e.getMessage(), e);
        }
    }

    private String getAccessTokenString(final OIDCTokenResponse response) throws Exception {
        final OIDCTokens oidcTokens = getOidcTokens(response);

        // Validate the Access Token
        validateAccessToken(oidcTokens);

        // Return the Access Token String
        return oidcTokens.getAccessToken().getValue();
    }

    private String getIdTokenString(OIDCTokenResponse response) throws BadJOSEException, JOSEException {
        final OIDCTokens oidcTokens = getOidcTokens(response);

        // Validate the Token - no nonce required for authorization code flow
        validateIdToken(oidcTokens.getIDToken());

        // Return the ID Token string
        return oidcTokens.getIDTokenString();
    }

    private TokenResponse authorizeClient(AuthorizationGrant authorizationGrant) throws ParseException, IOException {
        // Build ClientAuthentication
        final ClientAuthentication clientAuthentication = createClientAuthentication();

        // Build the token request
        final HTTPRequest tokenHttpRequest = createTokenHTTPRequest(authorizationGrant, clientAuthentication);

        // Send the request and parse for success
        return authorizeClientRequest(tokenHttpRequest);
    }

    private TokenResponse authorizeClientRequest(HTTPRequest tokenHttpRequest) throws ParseException, IOException {
        // Get the token response
        final TokenResponse response = OIDCTokenResponseParser.parse(tokenHttpRequest.send());

        // Handle success
        if (response.indicatesSuccess()) {
            return response;
        } else {
            // If the response was not successful
            final TokenErrorResponse errorResponse = (TokenErrorResponse) response;
            final ErrorObject errorObject = errorResponse.getErrorObject();
            throw new RuntimeException("An error occurred while invoking the Token endpoint: " +
                    errorObject.getDescription() + " (" + errorObject.getCode() + ")");
        }
    }

    private LoginAuthenticationToken convertOIDCTokenToLoginAuthenticationToken(OIDCTokenResponse response) throws BadJOSEException, JOSEException, java.text.ParseException, IOException {
        final OIDCTokens oidcTokens = getOidcTokens(response);
        final JWT oidcJwt = oidcTokens.getIDToken();

        // Validate the token
        final IDTokenClaimsSet claimsSet = validateIdToken(oidcJwt);

        // Attempt to extract the configured claim to access the user's identity; default is 'email'
        String identityClaim = properties.getOidcClaimIdentifyingUser();
        String identity = claimsSet.getStringClaim(identityClaim);

        // If default identity not available, attempt secondary identity extraction
        if (StringUtils.isBlank(identity)) {
            // Provide clear message to admin that desired claim is missing and present available claims
            List<String> availableClaims = getAvailableClaims(oidcJwt.getJWTClaimsSet());
            logger.warn("Failed to obtain the identity of the user with the claim '{}'. The available claims on " +
                            "the OIDC response are: {}. Will attempt to obtain the identity from secondary sources",
                    identityClaim, availableClaims);

            // If the desired user claim was not "email" and "email" is present, use that
            if (!identityClaim.equalsIgnoreCase(EMAIL_CLAIM) && availableClaims.contains(EMAIL_CLAIM)) {
                identity = claimsSet.getStringClaim(EMAIL_CLAIM);
                logger.info("The 'email' claim was present. Using that claim to avoid extra remote call");
            } else {
                final List<String> fallbackClaims = properties.getOidcFallbackClaimsIdentifyingUser();
                for (String fallbackClaim : fallbackClaims) {
                    if (availableClaims.contains(fallbackClaim)) {
                        identity = claimsSet.getStringClaim(fallbackClaim);
                        break;
                    }
                }
                if (StringUtils.isBlank(identity)) {
                    identity = retrieveIdentityFromUserInfoEndpoint(oidcTokens);
                }
            }
        }

        // Extract expiration details from the claims set
        final Calendar now = Calendar.getInstance();
        final Date expiration = claimsSet.getExpirationTime();
        final long expiresIn = expiration.getTime() - now.getTimeInMillis();

        return new LoginAuthenticationToken(
                identity, identity, expiresIn, claimsSet.getIssuer().getValue());
    }

    private OIDCTokens getOidcTokens(OIDCTokenResponse response) {
        return response.getOIDCTokens();
    }

    private String retrieveIdentityFromUserInfoEndpoint(OIDCTokens oidcTokens) throws IOException {
        // Explicitly try to get the identity from the UserInfo endpoint with the configured claim
        // Extract the bearer access token
        final BearerAccessToken bearerAccessToken = oidcTokens.getBearerAccessToken();
        if (bearerAccessToken == null) {
            throw new IllegalStateException("No access token found in the ID tokens");
        }

        // Invoke the UserInfo endpoint
        HTTPRequest userInfoRequest = createUserInfoRequest(bearerAccessToken);
        return lookupIdentityInUserInfo(userInfoRequest);
    }

    private HTTPRequest createTokenHTTPRequest(AuthorizationGrant authorizationGrant, ClientAuthentication clientAuthentication) {
        final TokenRequest request = new TokenRequest(oidcProviderMetadata.getTokenEndpointURI(), clientAuthentication, authorizationGrant);
        return formHTTPRequest(request);
    }

    private HTTPRequest createUserInfoRequest(BearerAccessToken bearerAccessToken) {
        final UserInfoRequest request = new UserInfoRequest(oidcProviderMetadata.getUserInfoEndpointURI(), bearerAccessToken);
        return formHTTPRequest(request);
    }

    private HTTPRequest formHTTPRequest(Request request) {
        return setHttpRequestProperties(request.toHTTPRequest());
    }

    private HTTPRequest setHttpRequestProperties(final HTTPRequest httpRequest) {
        httpRequest.setConnectTimeout(oidcConnectTimeout);
        httpRequest.setReadTimeout(oidcReadTimeout);
        if (TruststoreStrategy.NIFI.name().equals(properties.getOidcClientTruststoreStrategy())) {
            httpRequest.setSSLSocketFactory(sslContext.getSocketFactory());
        }
        return httpRequest;
    }

    private ResourceRetriever getResourceRetriever() {
        if (TruststoreStrategy.NIFI.name().equals(properties.getOidcClientTruststoreStrategy())) {
            return new DefaultResourceRetriever(oidcConnectTimeout, oidcReadTimeout, 0, true, sslContext.getSocketFactory());
        } else {
            return new DefaultResourceRetriever(oidcConnectTimeout, oidcReadTimeout);
        }
    }

    private ClientAuthentication createClientAuthentication() {
        final ClientAuthentication clientAuthentication;
        List<ClientAuthenticationMethod> authMethods = oidcProviderMetadata.getTokenEndpointAuthMethods();
        if (authMethods != null && authMethods.contains(ClientAuthenticationMethod.CLIENT_SECRET_POST)) {
            clientAuthentication = new ClientSecretPost(clientId, clientSecret);
        } else {
            clientAuthentication = new ClientSecretBasic(clientId, clientSecret);
        }
        return clientAuthentication;
    }

    private static List<String> getAvailableClaims(JWTClaimsSet claimSet) {
        // Get the claims available in the ID token response
        return claimSet.getClaims().entrySet().stream()
                // Check claim values are not empty
                .filter(e -> e.getValue() != null && StringUtils.isNotBlank(e.getValue().toString()))
=======
    private String convertOIDCTokenToNiFiToken(OIDCTokenResponse response) throws BadJOSEException, JOSEException, java.text.ParseException, IOException {
        final OIDCTokenResponse oidcTokenResponse = response;
        final OIDCTokens oidcTokens = oidcTokenResponse.getOIDCTokens();
        final JWT oidcJwt = oidcTokens.getIDToken();

        // validate the token - no nonce required for authorization code flow
        final IDTokenClaimsSet claimsSet = tokenValidator.validate(oidcJwt, null);

        // attempt to extract the configured claim to access the user's identity; default is 'email'
        String identityClaim = properties.getOidcClaimIdentifyingUser();
        String identity = claimsSet.getStringClaim(identityClaim);

        // If default identity not available, attempt secondary identity extraction
        if (StringUtils.isBlank(identity)) {
            // Provide clear message to admin that desired claim is missing and present available claims
            List<String> availableClaims = getAvailableClaims(oidcJwt.getJWTClaimsSet());
            logger.warn("Failed to obtain the identity of the user with the claim '{}'. The available claims on " +
                            "the OIDC response are: {}. Will attempt to obtain the identity from secondary sources",
                    identityClaim, availableClaims);

            // If the desired user claim was not "email" and "email" is present, use that
            if (!identityClaim.equalsIgnoreCase(EMAIL_CLAIM) && availableClaims.contains(EMAIL_CLAIM)) {
                identity = claimsSet.getStringClaim(EMAIL_CLAIM);
                logger.info("The 'email' claim was present. Using that claim to avoid extra remote call");
            } else {
                identity = retrieveIdentityFromUserInfoEndpoint(oidcTokens);
                logger.info("Retrieved identity from UserInfo endpoint");
            }
        }

        // extract expiration details from the claims set
        final Calendar now = Calendar.getInstance();
        final Date expiration = claimsSet.getExpirationTime();
        final long expiresIn = expiration.getTime() - now.getTimeInMillis();

        // convert into a nifi jwt for retrieval later
        final LoginAuthenticationToken loginToken = new LoginAuthenticationToken(identity, identity, expiresIn,
                claimsSet.getIssuer().getValue());
        return jwtService.generateSignedToken(loginToken);
    }

    private String retrieveIdentityFromUserInfoEndpoint(OIDCTokens oidcTokens) throws IOException {
        // explicitly try to get the identity from the UserInfo endpoint with the configured claim
        // extract the bearer access token
        final BearerAccessToken bearerAccessToken = oidcTokens.getBearerAccessToken();
        if (bearerAccessToken == null) {
            throw new IllegalStateException("No access token found in the ID tokens");
        }

        // invoke the UserInfo endpoint
        HTTPRequest userInfoRequest = createUserInfoRequest(bearerAccessToken);
        return lookupIdentityInUserInfo(userInfoRequest);
    }

    private HTTPRequest createTokenHTTPRequest(AuthorizationGrant authorizationGrant, ClientAuthentication clientAuthentication) {
        final TokenRequest request = new TokenRequest(oidcProviderMetadata.getTokenEndpointURI(), clientAuthentication, authorizationGrant);
        return formHTTPRequest(request);
    }

    private HTTPRequest createUserInfoRequest(BearerAccessToken bearerAccessToken) {
        final UserInfoRequest request = new UserInfoRequest(oidcProviderMetadata.getUserInfoEndpointURI(), bearerAccessToken);
        return formHTTPRequest(request);
    }

    private HTTPRequest formHTTPRequest(Request request) {
        final HTTPRequest httpRequest = request.toHTTPRequest();
        httpRequest.setConnectTimeout(oidcConnectTimeout);
        httpRequest.setReadTimeout(oidcReadTimeout);
        return httpRequest;
    }

    private ClientAuthentication createClientAuthentication() {
        final ClientAuthentication clientAuthentication;
        List<ClientAuthenticationMethod> authMethods = oidcProviderMetadata.getTokenEndpointAuthMethods();
        if (authMethods != null && authMethods.contains(ClientAuthenticationMethod.CLIENT_SECRET_POST)) {
            clientAuthentication = new ClientSecretPost(clientId, clientSecret);
        } else {
            clientAuthentication = new ClientSecretBasic(clientId, clientSecret);
        }
        return clientAuthentication;
    }

    private static List<String> getAvailableClaims(JWTClaimsSet claimSet) {
        // Get the claims available in the ID token response
        List<String> presentClaims = claimSet.getClaims().entrySet().stream()
                // Check claim values are not empty
                .filter(e -> StringUtils.isNotBlank(e.getValue().toString()))
>>>>>>> aa741cc5
                // If not empty, put claim name in a map
                .map(Map.Entry::getKey)
                .sorted()
                .collect(Collectors.toList());
<<<<<<< HEAD
    }

    private void validateAccessToken(OIDCTokens oidcTokens) throws Exception {
        // Get the Access Token to validate
        final AccessToken accessToken = oidcTokens.getAccessToken();

        // Get the preferredJwsAlgorithm for validation
        final JWSAlgorithm jwsAlgorithm = extractJwsAlgorithm();

        // Get the accessTokenHash for validation
        final String atHashString = oidcTokens
                .getIDToken()
                .getJWTClaimsSet()
                .getStringClaim("at_hash");

        // Compute the Access Token hash
        final AccessTokenHash atHash = new AccessTokenHash(atHashString);

        try {
            // Validate the Token
            AccessTokenValidator.validate(accessToken, jwsAlgorithm, atHash);
        } catch (InvalidHashException e) {
            throw new Exception("Unable to validate the Access Token: " + e.getMessage());
        }
    }

    private IDTokenClaimsSet validateIdToken(JWT oidcJwt) throws BadJOSEException, JOSEException {
        try {
            return tokenValidator.validate(oidcJwt, null);
        } catch (BadJOSEException e) {
            throw new BadJOSEException("Unable to validate the ID Token: " + e.getMessage());
        }
=======
        return presentClaims;
>>>>>>> aa741cc5
    }

    private String lookupIdentityInUserInfo(final HTTPRequest userInfoHttpRequest) throws IOException {
        try {
            // send the user request
            final UserInfoResponse response = UserInfoResponse.parse(userInfoHttpRequest.send());

            // interpret the details
            if (response.indicatesSuccess()) {
                final UserInfoSuccessResponse successResponse = (UserInfoSuccessResponse) response;

                final JWTClaimsSet claimsSet;
                if (successResponse.getUserInfo() != null) {
                    claimsSet = successResponse.getUserInfo().toJWTClaimsSet();
                } else {
                    claimsSet = successResponse.getUserInfoJWT().getJWTClaimsSet();
                }

                final String identity = claimsSet.getStringClaim(properties.getOidcClaimIdentifyingUser());

                // ensure we were able to get the user's identity
                if (StringUtils.isBlank(identity)) {
                    throw new IllegalStateException("Unable to extract identity from the UserInfo token using the claim '" +
                            properties.getOidcClaimIdentifyingUser() + "'.");
                } else {
                    return identity;
                }
            } else {
                final UserInfoErrorResponse errorResponse = (UserInfoErrorResponse) response;
                throw new IdentityAccessException("An error occurred while invoking the UserInfo endpoint: " + errorResponse.getErrorObject().getDescription());
            }
        } catch (final ParseException | java.text.ParseException e) {
            throw new IdentityAccessException("Unable to parse the response from the UserInfo token request: " + e.getMessage());
        }
    }
}<|MERGE_RESOLUTION|>--- conflicted
+++ resolved
@@ -24,7 +24,6 @@
 import com.nimbusds.jwt.JWT;
 import com.nimbusds.jwt.JWTClaimsSet;
 import com.nimbusds.oauth2.sdk.AuthorizationGrant;
-import com.nimbusds.oauth2.sdk.ErrorObject;
 import com.nimbusds.oauth2.sdk.ParseException;
 import com.nimbusds.oauth2.sdk.Request;
 import com.nimbusds.oauth2.sdk.Scope;
@@ -39,7 +38,6 @@
 import com.nimbusds.oauth2.sdk.http.HTTPRequest;
 import com.nimbusds.oauth2.sdk.http.HTTPResponse;
 import com.nimbusds.oauth2.sdk.id.ClientID;
-import com.nimbusds.oauth2.sdk.token.AccessToken;
 import com.nimbusds.oauth2.sdk.token.BearerAccessToken;
 import com.nimbusds.openid.connect.sdk.OIDCTokenResponse;
 import com.nimbusds.openid.connect.sdk.OIDCTokenResponseParser;
@@ -47,27 +45,10 @@
 import com.nimbusds.openid.connect.sdk.UserInfoRequest;
 import com.nimbusds.openid.connect.sdk.UserInfoResponse;
 import com.nimbusds.openid.connect.sdk.UserInfoSuccessResponse;
-import com.nimbusds.openid.connect.sdk.claims.AccessTokenHash;
 import com.nimbusds.openid.connect.sdk.claims.IDTokenClaimsSet;
 import com.nimbusds.openid.connect.sdk.op.OIDCProviderMetadata;
 import com.nimbusds.openid.connect.sdk.token.OIDCTokens;
-import com.nimbusds.openid.connect.sdk.validators.AccessTokenValidator;
 import com.nimbusds.openid.connect.sdk.validators.IDTokenValidator;
-import com.nimbusds.openid.connect.sdk.validators.InvalidHashException;
-import net.minidev.json.JSONObject;
-import org.apache.commons.lang3.StringUtils;
-import org.apache.nifi.authentication.exception.IdentityAccessException;
-import org.apache.nifi.security.util.SslContextFactory;
-import org.apache.nifi.security.util.StandardTlsConfiguration;
-import org.apache.nifi.security.util.TlsConfiguration;
-import org.apache.nifi.security.util.TlsException;
-import org.apache.nifi.util.FormatUtils;
-import org.apache.nifi.util.NiFiProperties;
-import org.apache.nifi.web.security.token.LoginAuthenticationToken;
-import org.slf4j.Logger;
-import org.slf4j.LoggerFactory;
-
-import javax.net.ssl.SSLContext;
 import java.io.IOException;
 import java.net.URI;
 import java.net.URL;
@@ -78,8 +59,6 @@
 import java.util.Map;
 import java.util.concurrent.TimeUnit;
 import java.util.stream.Collectors;
-<<<<<<< HEAD
-=======
 import net.minidev.json.JSONObject;
 import org.apache.commons.lang3.StringUtils;
 import org.apache.nifi.authentication.exception.IdentityAccessException;
@@ -89,7 +68,6 @@
 import org.apache.nifi.web.security.token.LoginAuthenticationToken;
 import org.slf4j.Logger;
 import org.slf4j.LoggerFactory;
->>>>>>> aa741cc5
 
 
 /**
@@ -100,26 +78,24 @@
     private static final Logger logger = LoggerFactory.getLogger(StandardOidcIdentityProvider.class);
     private final String EMAIL_CLAIM = "email";
 
-    private final NiFiProperties properties;
+    private NiFiProperties properties;
+    private JwtService jwtService;
     private OIDCProviderMetadata oidcProviderMetadata;
     private int oidcConnectTimeout;
     private int oidcReadTimeout;
     private IDTokenValidator tokenValidator;
     private ClientID clientId;
     private Secret clientSecret;
-    private SSLContext sslContext;
 
     /**
      * Creates a new StandardOidcIdentityProvider.
      *
+     * @param jwtService jwt service
      * @param properties properties
      */
-    public StandardOidcIdentityProvider(final NiFiProperties properties) {
+    public StandardOidcIdentityProvider(final JwtService jwtService, final NiFiProperties properties) {
         this.properties = properties;
-<<<<<<< HEAD
-=======
         this.jwtService = jwtService;
->>>>>>> aa741cc5
     }
 
     /**
@@ -130,14 +106,8 @@
     public void initializeProvider() {
         // attempt to process the oidc configuration if configured
         if (!properties.isOidcEnabled()) {
-<<<<<<< HEAD
-            logger.debug("The OIDC provider is not configured or enabled");
+            logger.warn("The OIDC provider is not configured or enabled");
             return;
-        }
-
-        // Set up trust store SSLContext
-        if (TruststoreStrategy.NIFI.name().equals(properties.getOidcClientTruststoreStrategy())) {
-            setSslContext();
         }
 
         validateOIDCConfiguration();
@@ -150,15 +120,6 @@
         }
 
         validateOIDCProviderMetadata();
-    }
-
-    private void setSslContext() {
-        TlsConfiguration tlsConfiguration = StandardTlsConfiguration.fromNiFiProperties(properties);
-        try {
-            this.sslContext = SslContextFactory.createSslContext(tlsConfiguration);
-        } catch (TlsException e) {
-            throw new RuntimeException("Unable to establish an SSL context for OIDC identity provider from nifi.properties", e);
-        }
     }
 
     /**
@@ -198,62 +159,6 @@
 
         try {
             // get the preferred json web signature algorithm
-            final JWSAlgorithm preferredJwsAlgorithm = extractJwsAlgorithm();
-
-=======
-            logger.warn("The OIDC provider is not configured or enabled");
-            return;
-        }
-
-        validateOIDCConfiguration();
-
-        try {
-            // retrieve the oidc provider metadata
-            oidcProviderMetadata = retrieveOidcProviderMetadata(properties.getOidcDiscoveryUrl());
-        } catch (IOException | ParseException e) {
-            throw new RuntimeException("Unable to retrieve OpenId Connect Provider metadata from: " + properties.getOidcDiscoveryUrl(), e);
-        }
-
-        validateOIDCProviderMetadata();
-    }
-
-    /**
-     * Validates the retrieved OIDC provider metadata.
-     */
-    private void validateOIDCProviderMetadata() {
-        // ensure the authorization endpoint is present
-        if (oidcProviderMetadata.getAuthorizationEndpointURI() == null) {
-            throw new RuntimeException("OpenId Connect Provider metadata does not contain an Authorization Endpoint.");
-        }
-
-        // ensure the token endpoint is present
-        if (oidcProviderMetadata.getTokenEndpointURI() == null) {
-            throw new RuntimeException("OpenId Connect Provider metadata does not contain a Token Endpoint.");
-        }
-
-        // ensure the oidc provider supports basic or post client auth
-        List<ClientAuthenticationMethod> clientAuthenticationMethods = oidcProviderMetadata.getTokenEndpointAuthMethods();
-        logger.info("OpenId Connect: Available clientAuthenticationMethods {} ", clientAuthenticationMethods);
-        if (clientAuthenticationMethods == null || clientAuthenticationMethods.isEmpty()) {
-            clientAuthenticationMethods = new ArrayList<>();
-            clientAuthenticationMethods.add(ClientAuthenticationMethod.CLIENT_SECRET_BASIC);
-            oidcProviderMetadata.setTokenEndpointAuthMethods(clientAuthenticationMethods);
-            logger.warn("OpenId Connect: ClientAuthenticationMethods is null, Setting clientAuthenticationMethods as CLIENT_SECRET_BASIC");
-        } else if (!clientAuthenticationMethods.contains(ClientAuthenticationMethod.CLIENT_SECRET_BASIC)
-                && !clientAuthenticationMethods.contains(ClientAuthenticationMethod.CLIENT_SECRET_POST)) {
-            throw new RuntimeException(String.format("OpenId Connect Provider does not support %s or %s",
-                    ClientAuthenticationMethod.CLIENT_SECRET_BASIC.getValue(),
-                    ClientAuthenticationMethod.CLIENT_SECRET_POST.getValue()));
-        }
-
-        // extract the supported json web signature algorithms
-        final List<JWSAlgorithm> allowedAlgorithms = oidcProviderMetadata.getIDTokenJWSAlgs();
-        if (allowedAlgorithms == null || allowedAlgorithms.isEmpty()) {
-            throw new RuntimeException("The OpenId Connect Provider does not support any JWS algorithms.");
-        }
-
-        try {
-            // get the preferred json web signature algorithm
             final String rawPreferredJwsAlgorithm = properties.getOidcPreferredJwsAlgorithm();
 
             final JWSAlgorithm preferredJwsAlgorithm;
@@ -267,40 +172,17 @@
                 }
             }
 
->>>>>>> aa741cc5
             if (preferredJwsAlgorithm == null) {
                 tokenValidator = new IDTokenValidator(oidcProviderMetadata.getIssuer(), clientId);
             } else if (JWSAlgorithm.HS256.equals(preferredJwsAlgorithm) || JWSAlgorithm.HS384.equals(preferredJwsAlgorithm) || JWSAlgorithm.HS512.equals(preferredJwsAlgorithm)) {
                 tokenValidator = new IDTokenValidator(oidcProviderMetadata.getIssuer(), clientId, preferredJwsAlgorithm, clientSecret);
             } else {
-<<<<<<< HEAD
-                final ResourceRetriever retriever = getResourceRetriever();
-=======
                 final ResourceRetriever retriever = new DefaultResourceRetriever(oidcConnectTimeout, oidcReadTimeout);
->>>>>>> aa741cc5
                 tokenValidator = new IDTokenValidator(oidcProviderMetadata.getIssuer(), clientId, preferredJwsAlgorithm, oidcProviderMetadata.getJWKSetURI().toURL(), retriever);
             }
         } catch (final Exception e) {
             throw new RuntimeException("Unable to create the ID token validator for the configured OpenId Connect Provider: " + e.getMessage(), e);
         }
-    }
-<<<<<<< HEAD
-
-    private JWSAlgorithm extractJwsAlgorithm() {
-
-        final String rawPreferredJwsAlgorithm = properties.getOidcPreferredJwsAlgorithm();
-
-        final JWSAlgorithm preferredJwsAlgorithm;
-        if (StringUtils.isBlank(rawPreferredJwsAlgorithm)) {
-            preferredJwsAlgorithm = JWSAlgorithm.RS256;
-        } else {
-            if ("none".equalsIgnoreCase(rawPreferredJwsAlgorithm)) {
-                preferredJwsAlgorithm = null;
-            } else {
-                preferredJwsAlgorithm = JWSAlgorithm.parse(rawPreferredJwsAlgorithm);
-            }
-        }
-        return preferredJwsAlgorithm;
     }
 
     /**
@@ -347,53 +229,6 @@
     }
 
     /**
-=======
-
-    /**
-     * Loads the initial configuration values relating to the OIDC provider from the class {@link NiFiProperties} and populates the individual fields.
-     */
-    private void validateOIDCConfiguration() {
-        if (properties.isLoginIdentityProviderEnabled() || properties.isKnoxSsoEnabled()) {
-            throw new RuntimeException("OpenId Connect support cannot be enabled if the Login Identity Provider or Apache Knox SSO is configured.");
-        }
-
-        // oidc connect timeout
-        final String rawConnectTimeout = properties.getOidcConnectTimeout();
-        try {
-            oidcConnectTimeout = (int) FormatUtils.getPreciseTimeDuration(rawConnectTimeout, TimeUnit.MILLISECONDS);
-        } catch (final Exception e) {
-            logger.warn("Failed to parse value of property '{}' as a valid time period. Value was '{}'. Ignoring this value and using the default value of '{}'",
-                    NiFiProperties.SECURITY_USER_OIDC_CONNECT_TIMEOUT, rawConnectTimeout, NiFiProperties.DEFAULT_SECURITY_USER_OIDC_CONNECT_TIMEOUT);
-            oidcConnectTimeout = (int) FormatUtils.getPreciseTimeDuration(NiFiProperties.DEFAULT_SECURITY_USER_OIDC_CONNECT_TIMEOUT, TimeUnit.MILLISECONDS);
-        }
-
-        // oidc read timeout
-        final String rawReadTimeout = properties.getOidcReadTimeout();
-        try {
-            oidcReadTimeout = (int) FormatUtils.getPreciseTimeDuration(rawReadTimeout, TimeUnit.MILLISECONDS);
-        } catch (final Exception e) {
-            logger.warn("Failed to parse value of property '{}' as a valid time period. Value was '{}'. Ignoring this value and using the default value of '{}'",
-                    NiFiProperties.SECURITY_USER_OIDC_READ_TIMEOUT, rawReadTimeout, NiFiProperties.DEFAULT_SECURITY_USER_OIDC_READ_TIMEOUT);
-            oidcReadTimeout = (int) FormatUtils.getPreciseTimeDuration(NiFiProperties.DEFAULT_SECURITY_USER_OIDC_READ_TIMEOUT, TimeUnit.MILLISECONDS);
-        }
-
-        // client id
-        final String rawClientId = properties.getOidcClientId();
-        if (StringUtils.isBlank(rawClientId)) {
-            throw new RuntimeException("Client ID is required when configuring an OIDC Provider.");
-        }
-        clientId = new ClientID(rawClientId);
-
-        // client secret
-        final String rawClientSecret = properties.getOidcClientSecret();
-        if (StringUtils.isBlank(rawClientSecret)) {
-            throw new RuntimeException("Client secret is required when configuring an OIDC Provider.");
-        }
-        clientSecret = new Secret(rawClientSecret);
-    }
-
-    /**
->>>>>>> aa741cc5
      * Returns the retrieved OIDC provider metadata from the external provider.
      *
      * @param discoveryUri the remote OIDC provider endpoint for service discovery
@@ -404,7 +239,9 @@
     private OIDCProviderMetadata retrieveOidcProviderMetadata(final String discoveryUri) throws IOException, ParseException {
         final URL url = new URL(discoveryUri);
         final HTTPRequest httpRequest = new HTTPRequest(HTTPRequest.Method.GET, url);
-        setHttpRequestProperties(httpRequest);
+        httpRequest.setConnectTimeout(oidcConnectTimeout);
+        httpRequest.setReadTimeout(oidcReadTimeout);
+
         final HTTPResponse httpResponse = httpRequest.send();
 
         if (httpResponse.getStatusCode() != 200) {
@@ -425,6 +262,7 @@
         if (!isOidcEnabled()) {
             throw new IllegalStateException(OPEN_ID_CONNECT_SUPPORT_IS_NOT_CONFIGURED);
         }
+
         return oidcProviderMetadata.getAuthorizationEndpointURI();
     }
 
@@ -437,14 +275,6 @@
     }
 
     @Override
-    public URI getRevocationEndpoint() {
-        if (!isOidcEnabled()) {
-            throw new IllegalStateException(OPEN_ID_CONNECT_SUPPORT_IS_NOT_CONFIGURED);
-        }
-        return oidcProviderMetadata.getRevocationEndpointURI();
-    }
-
-    @Override
     public Scope getScope() {
         if (!isOidcEnabled()) {
             throw new IllegalStateException(OPEN_ID_CONNECT_SUPPORT_IS_NOT_CONFIGURED);
@@ -465,40 +295,17 @@
         if (!isOidcEnabled()) {
             throw new IllegalStateException(OPEN_ID_CONNECT_SUPPORT_IS_NOT_CONFIGURED);
         }
+
         return clientId;
     }
 
     @Override
-<<<<<<< HEAD
-    public LoginAuthenticationToken exchangeAuthorizationCodeforLoginAuthenticationToken(final AuthorizationGrant authorizationGrant) throws IOException {
-=======
     public String exchangeAuthorizationCode(final AuthorizationGrant authorizationGrant) throws IOException {
->>>>>>> aa741cc5
         // Check if OIDC is enabled
         if (!isOidcEnabled()) {
             throw new IllegalStateException(OPEN_ID_CONNECT_SUPPORT_IS_NOT_CONFIGURED);
         }
 
-<<<<<<< HEAD
-        try {
-            // Authenticate and authorize the client request
-            final TokenResponse response = authorizeClient(authorizationGrant);
-
-            // Convert response to Login Authentication Token
-            // We only want to do this for login
-            return convertOIDCTokenToLoginAuthenticationToken((OIDCTokenResponse) response);
-
-        } catch (final RuntimeException | ParseException | JOSEException | BadJOSEException | java.text.ParseException e) {
-            throw new RuntimeException("Unable to parse the response from the Token request: " + e.getMessage(), e);
-        }
-    }
-
-    @Override
-    public String exchangeAuthorizationCodeForAccessToken(final AuthorizationGrant authorizationGrant) throws Exception {
-        // Check if OIDC is enabled
-        if (!isOidcEnabled()) {
-            throw new IllegalStateException(OPEN_ID_CONNECT_SUPPORT_IS_NOT_CONFIGURED);
-=======
         // Build ClientAuthentication
         final ClientAuthentication clientAuthentication = createClientAuthentication();
 
@@ -524,196 +331,9 @@
             final TokenErrorResponse errorResponse = (TokenErrorResponse) response;
             throw new RuntimeException("An error occurred while invoking the Token endpoint: " +
                     errorResponse.getErrorObject().getDescription());
->>>>>>> aa741cc5
-        }
-    }
-
-<<<<<<< HEAD
-        try {
-            // Authenticate and authorize the client request
-            final TokenResponse response = authorizeClient(authorizationGrant);
-            return getAccessTokenString((OIDCTokenResponse) response);
-
-        } catch (final RuntimeException | ParseException | IOException | java.text.ParseException | InvalidHashException e) {
-            throw new RuntimeException("Unable to parse the response from the Token request: " + e.getMessage(), e);
-        }
-    }
-
-    @Override
-    public String exchangeAuthorizationCodeForIdToken(final AuthorizationGrant authorizationGrant) {
-        // Check if OIDC is enabled
-        if (!isOidcEnabled()) {
-            throw new IllegalStateException(OPEN_ID_CONNECT_SUPPORT_IS_NOT_CONFIGURED);
-        }
-
-        try {
-            // Authenticate and authorize the client request
-            final TokenResponse response = authorizeClient(authorizationGrant);
-            return getIdTokenString((OIDCTokenResponse) response);
-
-        } catch (final RuntimeException | JOSEException | BadJOSEException | ParseException | IOException e) {
-            throw new RuntimeException("Unable to parse the response from the Token request: " + e.getMessage(), e);
-        }
-    }
-
-    private String getAccessTokenString(final OIDCTokenResponse response) throws Exception {
-        final OIDCTokens oidcTokens = getOidcTokens(response);
-
-        // Validate the Access Token
-        validateAccessToken(oidcTokens);
-
-        // Return the Access Token String
-        return oidcTokens.getAccessToken().getValue();
-    }
-
-    private String getIdTokenString(OIDCTokenResponse response) throws BadJOSEException, JOSEException {
-        final OIDCTokens oidcTokens = getOidcTokens(response);
-
-        // Validate the Token - no nonce required for authorization code flow
-        validateIdToken(oidcTokens.getIDToken());
-
-        // Return the ID Token string
-        return oidcTokens.getIDTokenString();
-    }
-
-    private TokenResponse authorizeClient(AuthorizationGrant authorizationGrant) throws ParseException, IOException {
-        // Build ClientAuthentication
-        final ClientAuthentication clientAuthentication = createClientAuthentication();
-
-        // Build the token request
-        final HTTPRequest tokenHttpRequest = createTokenHTTPRequest(authorizationGrant, clientAuthentication);
-
-        // Send the request and parse for success
-        return authorizeClientRequest(tokenHttpRequest);
-    }
-
-    private TokenResponse authorizeClientRequest(HTTPRequest tokenHttpRequest) throws ParseException, IOException {
-        // Get the token response
-        final TokenResponse response = OIDCTokenResponseParser.parse(tokenHttpRequest.send());
-
-        // Handle success
-        if (response.indicatesSuccess()) {
-            return response;
-        } else {
-            // If the response was not successful
-            final TokenErrorResponse errorResponse = (TokenErrorResponse) response;
-            final ErrorObject errorObject = errorResponse.getErrorObject();
-            throw new RuntimeException("An error occurred while invoking the Token endpoint: " +
-                    errorObject.getDescription() + " (" + errorObject.getCode() + ")");
-        }
-    }
-
-    private LoginAuthenticationToken convertOIDCTokenToLoginAuthenticationToken(OIDCTokenResponse response) throws BadJOSEException, JOSEException, java.text.ParseException, IOException {
-        final OIDCTokens oidcTokens = getOidcTokens(response);
-        final JWT oidcJwt = oidcTokens.getIDToken();
-
-        // Validate the token
-        final IDTokenClaimsSet claimsSet = validateIdToken(oidcJwt);
-
-        // Attempt to extract the configured claim to access the user's identity; default is 'email'
-        String identityClaim = properties.getOidcClaimIdentifyingUser();
-        String identity = claimsSet.getStringClaim(identityClaim);
-
-        // If default identity not available, attempt secondary identity extraction
-        if (StringUtils.isBlank(identity)) {
-            // Provide clear message to admin that desired claim is missing and present available claims
-            List<String> availableClaims = getAvailableClaims(oidcJwt.getJWTClaimsSet());
-            logger.warn("Failed to obtain the identity of the user with the claim '{}'. The available claims on " +
-                            "the OIDC response are: {}. Will attempt to obtain the identity from secondary sources",
-                    identityClaim, availableClaims);
-
-            // If the desired user claim was not "email" and "email" is present, use that
-            if (!identityClaim.equalsIgnoreCase(EMAIL_CLAIM) && availableClaims.contains(EMAIL_CLAIM)) {
-                identity = claimsSet.getStringClaim(EMAIL_CLAIM);
-                logger.info("The 'email' claim was present. Using that claim to avoid extra remote call");
-            } else {
-                final List<String> fallbackClaims = properties.getOidcFallbackClaimsIdentifyingUser();
-                for (String fallbackClaim : fallbackClaims) {
-                    if (availableClaims.contains(fallbackClaim)) {
-                        identity = claimsSet.getStringClaim(fallbackClaim);
-                        break;
-                    }
-                }
-                if (StringUtils.isBlank(identity)) {
-                    identity = retrieveIdentityFromUserInfoEndpoint(oidcTokens);
-                }
-            }
-        }
-
-        // Extract expiration details from the claims set
-        final Calendar now = Calendar.getInstance();
-        final Date expiration = claimsSet.getExpirationTime();
-        final long expiresIn = expiration.getTime() - now.getTimeInMillis();
-
-        return new LoginAuthenticationToken(
-                identity, identity, expiresIn, claimsSet.getIssuer().getValue());
-    }
-
-    private OIDCTokens getOidcTokens(OIDCTokenResponse response) {
-        return response.getOIDCTokens();
-    }
-
-    private String retrieveIdentityFromUserInfoEndpoint(OIDCTokens oidcTokens) throws IOException {
-        // Explicitly try to get the identity from the UserInfo endpoint with the configured claim
-        // Extract the bearer access token
-        final BearerAccessToken bearerAccessToken = oidcTokens.getBearerAccessToken();
-        if (bearerAccessToken == null) {
-            throw new IllegalStateException("No access token found in the ID tokens");
-        }
-
-        // Invoke the UserInfo endpoint
-        HTTPRequest userInfoRequest = createUserInfoRequest(bearerAccessToken);
-        return lookupIdentityInUserInfo(userInfoRequest);
-    }
-
-    private HTTPRequest createTokenHTTPRequest(AuthorizationGrant authorizationGrant, ClientAuthentication clientAuthentication) {
-        final TokenRequest request = new TokenRequest(oidcProviderMetadata.getTokenEndpointURI(), clientAuthentication, authorizationGrant);
-        return formHTTPRequest(request);
-    }
-
-    private HTTPRequest createUserInfoRequest(BearerAccessToken bearerAccessToken) {
-        final UserInfoRequest request = new UserInfoRequest(oidcProviderMetadata.getUserInfoEndpointURI(), bearerAccessToken);
-        return formHTTPRequest(request);
-    }
-
-    private HTTPRequest formHTTPRequest(Request request) {
-        return setHttpRequestProperties(request.toHTTPRequest());
-    }
-
-    private HTTPRequest setHttpRequestProperties(final HTTPRequest httpRequest) {
-        httpRequest.setConnectTimeout(oidcConnectTimeout);
-        httpRequest.setReadTimeout(oidcReadTimeout);
-        if (TruststoreStrategy.NIFI.name().equals(properties.getOidcClientTruststoreStrategy())) {
-            httpRequest.setSSLSocketFactory(sslContext.getSocketFactory());
-        }
-        return httpRequest;
-    }
-
-    private ResourceRetriever getResourceRetriever() {
-        if (TruststoreStrategy.NIFI.name().equals(properties.getOidcClientTruststoreStrategy())) {
-            return new DefaultResourceRetriever(oidcConnectTimeout, oidcReadTimeout, 0, true, sslContext.getSocketFactory());
-        } else {
-            return new DefaultResourceRetriever(oidcConnectTimeout, oidcReadTimeout);
-        }
-    }
-
-    private ClientAuthentication createClientAuthentication() {
-        final ClientAuthentication clientAuthentication;
-        List<ClientAuthenticationMethod> authMethods = oidcProviderMetadata.getTokenEndpointAuthMethods();
-        if (authMethods != null && authMethods.contains(ClientAuthenticationMethod.CLIENT_SECRET_POST)) {
-            clientAuthentication = new ClientSecretPost(clientId, clientSecret);
-        } else {
-            clientAuthentication = new ClientSecretBasic(clientId, clientSecret);
-        }
-        return clientAuthentication;
-    }
-
-    private static List<String> getAvailableClaims(JWTClaimsSet claimSet) {
-        // Get the claims available in the ID token response
-        return claimSet.getClaims().entrySet().stream()
-                // Check claim values are not empty
-                .filter(e -> e.getValue() != null && StringUtils.isNotBlank(e.getValue().toString()))
-=======
+        }
+    }
+
     private String convertOIDCTokenToNiFiToken(OIDCTokenResponse response) throws BadJOSEException, JOSEException, java.text.ParseException, IOException {
         final OIDCTokenResponse oidcTokenResponse = response;
         final OIDCTokens oidcTokens = oidcTokenResponse.getOIDCTokens();
@@ -801,47 +421,11 @@
         List<String> presentClaims = claimSet.getClaims().entrySet().stream()
                 // Check claim values are not empty
                 .filter(e -> StringUtils.isNotBlank(e.getValue().toString()))
->>>>>>> aa741cc5
                 // If not empty, put claim name in a map
                 .map(Map.Entry::getKey)
                 .sorted()
                 .collect(Collectors.toList());
-<<<<<<< HEAD
-    }
-
-    private void validateAccessToken(OIDCTokens oidcTokens) throws Exception {
-        // Get the Access Token to validate
-        final AccessToken accessToken = oidcTokens.getAccessToken();
-
-        // Get the preferredJwsAlgorithm for validation
-        final JWSAlgorithm jwsAlgorithm = extractJwsAlgorithm();
-
-        // Get the accessTokenHash for validation
-        final String atHashString = oidcTokens
-                .getIDToken()
-                .getJWTClaimsSet()
-                .getStringClaim("at_hash");
-
-        // Compute the Access Token hash
-        final AccessTokenHash atHash = new AccessTokenHash(atHashString);
-
-        try {
-            // Validate the Token
-            AccessTokenValidator.validate(accessToken, jwsAlgorithm, atHash);
-        } catch (InvalidHashException e) {
-            throw new Exception("Unable to validate the Access Token: " + e.getMessage());
-        }
-    }
-
-    private IDTokenClaimsSet validateIdToken(JWT oidcJwt) throws BadJOSEException, JOSEException {
-        try {
-            return tokenValidator.validate(oidcJwt, null);
-        } catch (BadJOSEException e) {
-            throw new BadJOSEException("Unable to validate the ID Token: " + e.getMessage());
-        }
-=======
         return presentClaims;
->>>>>>> aa741cc5
     }
 
     private String lookupIdentityInUserInfo(final HTTPRequest userInfoHttpRequest) throws IOException {
