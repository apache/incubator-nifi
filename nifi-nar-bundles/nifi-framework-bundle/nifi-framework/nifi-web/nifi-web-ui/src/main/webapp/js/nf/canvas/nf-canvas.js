--- conflicted
+++ resolved
@@ -213,13 +213,9 @@
                     if (d === 'ghost') {
                         return '#aaaaaa';
                     } else if (d === 'unauthorized') {
-<<<<<<< HEAD
-                        return '#f0ad4e';
-=======
                         return '#ba554a';
                     } else if (d === 'full') {
                         return '#ba554a';
->>>>>>> 9569e91a
                     } else {
                         return '#000000';
                     }
