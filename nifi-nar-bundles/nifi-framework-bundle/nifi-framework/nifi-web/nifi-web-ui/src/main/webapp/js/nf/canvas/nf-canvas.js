--- conflicted
+++ resolved
@@ -197,7 +197,7 @@
 
         // create arrow definitions for the various line types
         defs.selectAll('marker')
-            .data(['normal', 'ghost', 'unauthorized', 'full'])
+            .data(['normal', 'ghost', 'unauthorized'])
             .enter().append('marker')
             .attr({
                 'id': function (d) {
@@ -213,13 +213,7 @@
                     if (d === 'ghost') {
                         return '#aaaaaa';
                     } else if (d === 'unauthorized') {
-<<<<<<< HEAD
-                        return '#ba554a';
-                    } else if (d === 'full') {
-                        return '#ba554a';
-=======
                         return '#f0ad4e';
->>>>>>> 876859b5
                     } else {
                         return '#000000';
                     }
@@ -229,7 +223,7 @@
             .attr('d', 'M2,3 L0,6 L6,3 L0,0 z');
 
         // filter for drop shadow
-        var componentDropShadowFilter = defs.append('filter')
+        var filter = defs.append('filter')
             .attr({
                 'id': 'component-drop-shadow',
                 'height': '140%',
@@ -237,7 +231,7 @@
             });
 
         // blur
-        componentDropShadowFilter.append('feGaussianBlur')
+        filter.append('feGaussianBlur')
             .attr({
                 'in': 'SourceAlpha',
                 'stdDeviation': 3,
@@ -245,7 +239,7 @@
             });
 
         // offset
-        componentDropShadowFilter.append('feOffset')
+        filter.append('feOffset')
             .attr({
                 'in': 'blur',
                 'dx': 0,
@@ -254,7 +248,7 @@
             });
 
         // color/opacity
-        componentDropShadowFilter.append('feFlood')
+        filter.append('feFlood')
             .attr({
                 'flood-color': '#000000',
                 'flood-opacity': 0.4,
@@ -262,7 +256,7 @@
             });
 
         // combine
-        componentDropShadowFilter.append('feComposite')
+        filter.append('feComposite')
             .attr({
                 'in': 'offsetColor',
                 'in2': 'offsetBlur',
@@ -271,60 +265,33 @@
             });
 
         // stack the effect under the source graph
-        var componentDropShadowFeMerge = componentDropShadowFilter.append('feMerge');
-        componentDropShadowFeMerge.append('feMergeNode')
+        var feMerge = filter.append('feMerge');
+        feMerge.append('feMergeNode')
             .attr('in', 'offsetColorBlur');
-        componentDropShadowFeMerge.append('feMergeNode')
+        feMerge.append('feMergeNode')
             .attr('in', 'SourceGraphic');
 
-        // filter for drop shadow
-        var connectionFullDropShadowFilter = defs.append('filter')
+        // define the gradient for the expiration icon
+        var expirationBackground = defs.append('linearGradient')
             .attr({
-                'id': 'connection-full-drop-shadow',
-                'height': '140%',
-                'y': '-20%'
-            });
-
-        // blur
-        connectionFullDropShadowFilter.append('feGaussianBlur')
+                'id': 'expiration',
+                'x1': '0%',
+                'y1': '0%',
+                'x2': '0%',
+                'y2': '100%'
+            });
+
+        expirationBackground.append('stop')
             .attr({
-                'in': 'SourceAlpha',
-                'stdDeviation': 3,
-                'result': 'blur'
-            });
-
-        // offset
-        connectionFullDropShadowFilter.append('feOffset')
+                'offset': '0%',
+                'stop-color': '#aeafb1'
+            });
+
+        expirationBackground.append('stop')
             .attr({
-                'in': 'blur',
-                'dx': 0,
-                'dy': 1,
-                'result': 'offsetBlur'
-            });
-
-        // color/opacity
-        connectionFullDropShadowFilter.append('feFlood')
-            .attr({
-                'flood-color': '#ba554a',
-                'flood-opacity': 1,
-                'result': 'offsetColor'
-            });
-
-        // combine
-        connectionFullDropShadowFilter.append('feComposite')
-            .attr({
-                'in': 'offsetColor',
-                'in2': 'offsetBlur',
-                'operator': 'in',
-                'result': 'offsetColorBlur'
-            });
-
-        // stack the effect under the source graph
-        var connectionFullFeMerge = connectionFullDropShadowFilter.append('feMerge');
-        connectionFullFeMerge.append('feMergeNode')
-            .attr('in', 'offsetColorBlur');
-        connectionFullFeMerge.append('feMergeNode')
-            .attr('in', 'SourceGraphic');
+                'offset': '100%',
+                'stop-color': '#87888a'
+            });
 
         // create the canvas element
         canvas = svg.append('g')
@@ -512,11 +479,6 @@
         // listen for browser resize events to reset the graph size
         $(window).on('resize', function (e) {
             if (e.target === window) {
-                // close the hamburger menu if open
-                if($('.md-menu-backdrop').is(':visible') === true){
-                    $('.md-menu-backdrop').click();
-                }
-
                 updateGraphSize();
                 updateFlowStatusContainerSize();
 
