    /*
     * Licensed to the Apache Software Foundation (ASF) under one or more
     * contributor license agreements.  See the NOTICE file distributed with
     * this work for additional information regarding copyright ownership.
     * The ASF licenses this file to You under the Apache License, Version 2.0
     * (the "License"); you may not use this file except in compliance with
     * the License.  You may obtain a copy of the License at
     *
     *     http://www.apache.org/licenses/LICENSE-2.0
     *
     * Unless required by applicable law or agreed to in writing, software
     * distributed under the License is distributed on an "AS IS" BASIS,
     * WITHOUT WARRANTIES OR CONDITIONS OF ANY KIND, either express or implied.
     * See the License for the specific language governing permissions and
     * limitations under the License.
     */
    
  /* global d3, define, module, require, exports */
  
  (function (root, factory) {
      if (typeof define === 'function' && define.amd) {
          define(['jquery',
                  'd3',
                  'nf.Connection',
                  'nf.Common',
                  'nf.Client',
                  'nf.CanvasUtils',
                  'nf.Dialog'],
              function ($, d3, nfConnection, nfCommon, nfClient, nfCanvasUtils, nfDialog) {
                  return (nf.ProcessGroup = factory($, d3, nfConnection, nfCommon, nfClient, nfCanvasUtils, nfDialog));
              });
      } else if (typeof exports === 'object' && typeof module === 'object') {
          module.exports = (nf.ProcessGroup =
              factory(require('jquery'),
                  require('d3'),
                  require('nf.Connection'),
                  require('nf.Common'),
                  require('nf.Client'),
                  require('nf.CanvasUtils'),
                  require('nf.Dialog')));
      } else {
          nf.ProcessGroup = factory(root.$,
              root.d3,
              root.nf.Connection,
              root.nf.Common,
              root.nf.Client,
              root.nf.CanvasUtils,
              root.nf.Dialog);
      }
  }(this, function ($, d3, nfConnection, nfCommon, nfClient, nfCanvasUtils, nfDialog) {
      'use strict';
  
      var nfConnectable;
      var nfDraggable;
      var nfSelectable;
      var nfContextMenu;
    
        var PREVIEW_NAME_LENGTH = 30;
    
        var dimensions = {
            width: 380,
            height: 172
        };
    
        // ----------------------------
        // process groups currently on the graph
        // ----------------------------
    
        var processGroupMap;
    
      // -----------------------------------------------------------
      // cache for components that are added/removed from the canvas
      // -----------------------------------------------------------
  
      var removedCache;
      var addedCache;
  
        // --------------------
        // component containers
        // --------------------
    
        var processGroupContainer;
    
        // --------------------------
        // privately scoped functions
        // --------------------------
    
        /**
         * Gets the process group comments.
         *
         * @param {object} d
         */
        var getProcessGroupComments = function (d) {
          if (nfCommon.isBlank(d.component.comments)) {
              return nf._.msg('nf-process-group.Message1');
            } else {
                return d.component.comments;
            }
        };
    
        /**
         * Selects the process group elements against the current process group map.
         */
        var select = function () {
            return processGroupContainer.selectAll('g.process-group').data(processGroupMap.values(), function (d) {
                return d.id;
            });
        };
    
        /**
         * Renders the process groups in the specified selection.
         *
         * @param {selection} entered           The selection of process groups to be rendered
         * @param {boolean} selected            Whether the process group should be selected
         */
        var renderProcessGroups = function (entered, selected) {
            if (entered.empty()) {
                return;
            }
    
            var processGroup = entered.append('g')
                .attr({
                    'id': function (d) {
                        return 'id-' + d.id;
                    },
                    'class': 'process-group component'
                })
                .classed('selected', selected)
              .call(nfCanvasUtils.position);
    
            // ----
            // body
            // ----
    
            // process group border
            processGroup.append('rect')
                .attr({
                    'class': 'border',
                    'width': function (d) {
                        return d.dimensions.width;
                    },
                    'height': function (d) {
                        return d.dimensions.height;
                    },
                    'fill': 'transparent',
                    'stroke': 'transparent'
                });
    
            // process group body
            processGroup.append('rect')
                .attr({
                    'class': 'body',
                    'width': function (d) {
                        return d.dimensions.width;
                    },
                    'height': function (d) {
                        return d.dimensions.height;
                    },
                    'filter': 'url(#component-drop-shadow)',
                    'stroke-width': 0
                });
    
            // process group name background
            processGroup.append('rect')
                .attr({
                    'width': function (d) {
                        return d.dimensions.width;
                    },
                    'height': 32,
                    'fill': '#b8c6cd'
                });
    
            // process group name
            processGroup.append('text')
                .attr({
                    'x': 10,
                    'y': 20,
                    'width': 316,
                    'height': 16,
                    'class': 'process-group-name'
                });
    
            // always support selecting and navigation
            processGroup.on('dblclick', function (d) {
                // enter this group on double click
              nfProcessGroup.enterGroup(d.id);
            })
              .call(nfSelectable.activate).call(nfContextMenu.activate);
    
            // only support dragging, connection, and drag and drop if appropriate
            processGroup.filter(function (d) {
                return d.permissions.canWrite && d.permissions.canRead;
            })
                .on('mouseover.drop', function (d) {
                    // Using mouseover/out to workaround chrome issue #122746
    
                    // get the target and ensure its not already been marked for drop
                    var target = d3.select(this);
                    if (!target.classed('drop')) {
                        var targetData = target.datum();
    
                        // see if there is a selection being dragged
                        var drag = d3.select('rect.drag-selection');
                        if (!drag.empty()) {
                            // filter the current selection by this group
                          var selection = nfCanvasUtils.getSelection().filter(function (d) {
                                return targetData.id === d.id;
                            });
    
                            // ensure this group isn't in the selection
                            if (selection.empty()) {
                                // mark that we are hovering over a drop area if appropriate
                                target.classed('drop', function () {
                                    // get the current selection and ensure its disconnected
                                  return nfConnection.isDisconnected(nfCanvasUtils.getSelection());
                                });
                            }
                        }
                    }
                })
                .on('mouseout.drop', function (d) {
                    // mark that we are no longer hovering over a drop area unconditionally
                    d3.select(this).classed('drop', false);
                })
              .call(nfDraggable.activate)
              .call(nfConnectable.activate);
        };
    
        // attempt of space between component count and icon for process group contents
        var CONTENTS_SPACER = 10;
      var CONTENTS_VALUE_SPACER = 5;
    
        /**
         * Updates the process groups in the specified selection.
         *
         * @param {selection} updated               The process groups to be updated
         */
        var updateProcessGroups = function (updated) {
            if (updated.empty()) {
                return;
            }
    
            // process group border authorization
            updated.select('rect.border')
                .classed('unauthorized', function (d) {
                    return d.permissions.canRead === false;
                });
    
            // process group body authorization
            updated.select('rect.body')
                .classed('unauthorized', function (d) {
                    return d.permissions.canRead === false;
                });
    
            updated.each(function (processGroupData) {
                var processGroup = d3.select(this);
                var details = processGroup.select('g.process-group-details');
    
                // update the component behavior as appropriate
              nfCanvasUtils.editable(processGroup, nfConnectable, nfDraggable);
    
                // if this processor is visible, render everything
                if (processGroup.classed('visible')) {
                    if (details.empty()) {
                        details = processGroup.append('g').attr('class', 'process-group-details');
    
                        // -------------------
                        // contents background
                        // -------------------
    
                        details.append('rect')
                            .attr({
                                'x': 0,
                                'y': 32,
                                'width': function () {
                                    return processGroupData.dimensions.width
                                },
                                'height': 24,
                                'fill': '#e3e8eb'
                            });
    
                        // --------
                        // contents
                        // --------
    
                        // transmitting icon
                        details.append('text')
                            .attr({
                                'x': 10,
                                'y': 49,
                                'class': 'process-group-transmitting process-group-contents-icon',
                                'font-family': 'FontAwesome'
                            })
                            .text('\uf140');
    
                        // transmitting count
                        details.append('text')
                            .attr({
                                'y': 49,
                                'class': 'process-group-transmitting-count process-group-contents-count'
                            });
    
                        // not transmitting icon
                        details.append('text')
                            .attr({
                                'y': 49,
                                'class': 'process-group-not-transmitting process-group-contents-icon',
                                'font-family': 'flowfont'
                            })
                            .text('\ue80a');
    
                        // not transmitting count
                        details.append('text')
                            .attr({
                                'y': 49,
                                'class': 'process-group-not-transmitting-count process-group-contents-count'
                            });
    
                        // running icon
                        details.append('text')
                            .attr({
                                'y': 49,
                                'class': 'process-group-running process-group-contents-icon',
                                'font-family': 'FontAwesome'
                            })
                            .text('\uf04b');
    
                        // running count
                        details.append('text')
                            .attr({
                                'y': 49,
                                'class': 'process-group-running-count process-group-contents-count'
                            });
    
                        // stopped icon
                        details.append('text')
                            .attr({
                                'y': 49,
                                'class': 'process-group-stopped process-group-contents-icon',
                                'font-family': 'FontAwesome'
                            })
                            .text('\uf04d');
    
                        // stopped count
                        details.append('text')
                            .attr({
                                'y': 49,
                                'class': 'process-group-stopped-count process-group-contents-count'
                            });
    
                        // invalid icon
                        details.append('text')
                            .attr({
                                'y': 49,
                                'class': 'process-group-invalid process-group-contents-icon',
                                'font-family': 'FontAwesome'
                            })
                            .text('\uf071');
    
                        // invalid count
                        details.append('text')
                            .attr({
                                'y': 49,
                                'class': 'process-group-invalid-count process-group-contents-count'
                            });
    
                        // disabled icon
                        details.append('text')
                            .attr({
                                'y': 49,
                                'class': 'process-group-disabled process-group-contents-icon',
                                'font-family': 'flowfont'
                            })
                            .text('\ue802');
    
                        // disabled count
                        details.append('text')
                            .attr({
                                'y': 49,
                                'class': 'process-group-disabled-count process-group-contents-count'
                            });
    
                        // ----------------
                        // stats background
                        // ----------------
    
                        // queued
                        details.append('rect')
                            .attr({
                                'width': function () {
                                    return processGroupData.dimensions.width;
                                },
                                'height': 19,
                                'x': 0,
                                'y': 66,
                                'fill': '#f4f6f7'
                            });
    
                        // border
                        details.append('rect')
                            .attr({
                                'width': function () {
                                    return processGroupData.dimensions.width;
                                },
                                'height': 1,
                                'x': 0,
                                'y': 84,
                                'fill': '#c7d2d7'
                            });
    
                        // in
                        details.append('rect')
                            .attr({
                                'width': function () {
                                    return processGroupData.dimensions.width;
                                },
                                'height': 19,
                                'x': 0,
                                'y': 85,
                                'fill': '#ffffff'
                            });
    
                        // border
                        details.append('rect')
                            .attr({
                                'width': function () {
                                    return processGroupData.dimensions.width;
                                },
                                'height': 1,
                                'x': 0,
                                'y': 103,
                                'fill': '#c7d2d7'
                            });
    
                        // read/write
                        details.append('rect')
                            .attr({
                                'width': function () {
                                    return processGroupData.dimensions.width;
                                },
                                'height': 19,
                                'x': 0,
                                'y': 104,
                                'fill': '#f4f6f7'
                            });
    
                        // border
                        details.append('rect')
                            .attr({
                                'width': function () {
                                    return processGroupData.dimensions.width;
                                },
                                'height': 1,
                                'x': 0,
                                'y': 122,
                                'fill': '#c7d2d7'
                            });
    
                        // out
                        details.append('rect')
                            .attr({
                                'width': function () {
                                    return processGroupData.dimensions.width;
                                },
                                'height': 19,
                                'x': 0,
                                'y': 123,
                                'fill': '#ffffff'
                            });
    
                        // -----
                        // stats
                        // -----
    
                        // stats label container
                        var processGroupStatsLabel = details.append('g')
                            .attr({
                                'transform': 'translate(6, 75)'
                            });
    
                        // queued label
                        processGroupStatsLabel.append('text')
                            .attr({
                                'width': 73,
                                'height': 10,
                                'x': 4,
                                'y': 5,
                                'class': 'stats-label'
                            })
                          .text(nf._.msg('nf-process-group.Queued'));
    
                        // in label
                        processGroupStatsLabel.append('text')
                            .attr({
                                'width': 73,
                                'height': 10,
                                'x': 4,
                                'y': 24,
                                'class': 'stats-label'
                            })
                          .text(nf._.msg('nf-process-group.In'));
    
                        // read/write label
                        processGroupStatsLabel.append('text')
                            .attr({
                                'width': 73,
                                'height': 10,
                                'x': 4,
                                'y': 42,
                                'class': 'stats-label'
                            })
                          .text(nf._.msg('nf-process-group.ReadWrite'));
    
                        // out label
                        processGroupStatsLabel.append('text')
                            .attr({
                                'width': 73,
                                'height': 10,
                                'x': 4,
                                'y': 60,
                                'class': 'stats-label'
                            })
                          .text(nf._.msg('nf-process-group.Out'));
    
                        // stats value container
                        var processGroupStatsValue = details.append('g')
                            .attr({
                                'transform': 'translate(95, 75)'
                            });
    
                        // queued value
                        var queuedText = processGroupStatsValue.append('text')
                            .attr({
                                'width': 180,
                                'height': 10,
                                'x': 4,
                                'y': 5,
                                'class': 'process-group-queued stats-value'
                            });
    
                        // queued count
                        queuedText.append('tspan')
                            .attr({
                                'class': 'count'
                            });
    
                        // queued size
                        queuedText.append('tspan')
                            .attr({
                                'class': 'size'
                            });
    
                        // in value
                        var inText = processGroupStatsValue.append('text')
                            .attr({
                                'width': 180,
                                'height': 10,
                                'x': 4,
                                'y': 24,
                                'class': 'process-group-in stats-value'
                            });
    
                        // in count
                        inText.append('tspan')
                            .attr({
                                'class': 'count'
                            });
    
                        // in size
                        inText.append('tspan')
                            .attr({
                                'class': 'size'
                            });
    
                        // in
                        inText.append('tspan')
                            .attr({
                                'class': 'ports'
                            });
    
                        // read/write value
                        processGroupStatsValue.append('text')
                            .attr({
                                'width': 180,
                                'height': 10,
                                'x': 4,
                                'y': 42,
                                'class': 'process-group-read-write stats-value'
                            });
    
                        // out value
                        var outText = processGroupStatsValue.append('text')
                            .attr({
                                'width': 180,
                                'height': 10,
                                'x': 4,
                                'y': 60,
                                'class': 'process-group-out stats-value'
                            });
    
                        // out ports
                        outText.append('tspan')
                            .attr({
                                'class': 'ports'
                            });
    
                        // out count
                        outText.append('tspan')
                            .attr({
                                'class': 'count'
                            });
    
                        // out size
                        outText.append('tspan')
                            .attr({
                                'class': 'size'
                            });
    
                        // stats value container
                        var processGroupStatsInfo = details.append('g')
                            .attr({
                                'transform': 'translate(335, 75)'
                            });
    
                        // in info
                        processGroupStatsInfo.append('text')
                            .attr({
                                'width': 25,
                                'height': 10,
                                'x': 4,
                                'y': 24,
                                'class': 'stats-info'
                            })
                          .text(nf._.msg('nf-process-group.5min'));
    
                        // read/write info
                        processGroupStatsInfo.append('text')
                            .attr({
                                'width': 25,
                                'height': 10,
                                'x': 4,
                                'y': 42,
                                'class': 'stats-info'
                            })
                          .text(nf._.msg('nf-process-group.5min'));
    
                        // out info
                        processGroupStatsInfo.append('text')
                            .attr({
                                'width': 25,
                                'height': 10,
                                'x': 4,
                                'y': 60,
                                'class': 'stats-info'
                            })
                          .text(nf._.msg('nf-process-group.5min'));
    
                        // --------
                        // comments
                        // --------
    
                        // process group comments
                        details.append('text')
                            .attr({
                                'x': 10,
                                'y': 160,
                                'width': 342,
                                'height': 22,
                                'class': 'process-group-comments'
                            });
    
                        // -------------------
                        // active thread count
                        // -------------------
    
                        // active thread count
                        details.append('text')
                            .attr({
                                'class': 'active-thread-count-icon',
                                'y': 20
                            })
                            .text('\ue83f');
    
                        // active thread icon
                        details.append('text')
                            .attr({
                                'class': 'active-thread-count',
                                'y': 20
                            });
    
                        // ---------
                        // bulletins
                        // ---------
    
                        // bulletin background
                        details.append('rect')
                            .attr({
                                'class': 'bulletin-background',
                                'x': function () {
                                    return processGroupData.dimensions.width - 24;
                                },
                                'y': 32,
                                'width': 24,
                                'height': 24
                            });
    
                        // bulletin icon
                        details.append('text')
                            .attr({
                                'class': 'bulletin-icon',
                                'x': function () {
                                    return processGroupData.dimensions.width - 17;
                                },
                                'y': 49
                            })
                            .text('\uf24a');
                    }
    
                    // update transmitting
                  var transmitting = details.select('text.process-group-transmitting')
                      .classed('transmitting', function (d) {
                          return d.permissions.canRead && d.activeRemotePortCount > 0;
                      })
                      .classed('zero', function (d) {
                          return d.permissions.canRead && d.activeRemotePortCount === 0;
                      });
                    var transmittingCount = details.select('text.process-group-transmitting-count')
                      .attr('x', function () {
                          var transmittingCountX = parseInt(transmitting.attr('x'), 10);
                          return transmittingCountX + Math.round(transmitting.node().getComputedTextLength()) + CONTENTS_VALUE_SPACER;
                      })
                        .text(function (d) {
                            return d.activeRemotePortCount;
                        });
    
                    // update not transmitting
                    var notTransmitting = details.select('text.process-group-not-transmitting')
                      .classed('not-transmitting', function (d) {
                          return d.permissions.canRead && d.inactiveRemotePortCount > 0;
                      })
                      .classed('zero', function (d) {
                          return d.permissions.canRead && d.inactiveRemotePortCount === 0;
                      })
                        .attr('x', function () {
                            var transmittingX = parseInt(transmittingCount.attr('x'), 10);
                          return transmittingX + Math.round(transmittingCount.node().getComputedTextLength()) + CONTENTS_SPACER;
                        });
                    var notTransmittingCount = details.select('text.process-group-not-transmitting-count')
                        .attr('x', function () {
                            var notTransmittingCountX = parseInt(notTransmitting.attr('x'), 10);
                          return notTransmittingCountX + Math.round(notTransmitting.node().getComputedTextLength()) + CONTENTS_VALUE_SPACER;
                        })
                        .text(function (d) {
                            return d.inactiveRemotePortCount;
                        });
    
                    // update running
                    var running = details.select('text.process-group-running')
                      .classed('running', function (d) {
                          return d.permissions.canRead && d.component.runningCount > 0;
                      })
                      .classed('zero', function (d) {
                          return d.permissions.canRead && d.component.runningCount === 0;
                      })
                        .attr('x', function () {
                            var notTransmittingX = parseInt(notTransmittingCount.attr('x'), 10);
                          return notTransmittingX + Math.round(notTransmittingCount.node().getComputedTextLength()) + CONTENTS_SPACER;
                        });
                    var runningCount = details.select('text.process-group-running-count')
                        .attr('x', function () {
                            var runningCountX = parseInt(running.attr('x'), 10);
                          return runningCountX + Math.round(running.node().getComputedTextLength()) + CONTENTS_VALUE_SPACER;
                        })
                        .text(function (d) {
                            return d.runningCount;
                        });
    
                    // update stopped
                    var stopped = details.select('text.process-group-stopped')
                      .classed('stopped', function (d) {
                          return d.permissions.canRead && d.component.stoppedCount > 0;
                      })
                      .classed('zero', function (d) {
                          return d.permissions.canRead && d.component.stoppedCount === 0;
                      })
                        .attr('x', function () {
                            var runningX = parseInt(runningCount.attr('x'), 10);
                          return runningX + Math.round(runningCount.node().getComputedTextLength()) + CONTENTS_SPACER;
                        });
                    var stoppedCount = details.select('text.process-group-stopped-count')
                        .attr('x', function () {
                            var stoppedCountX = parseInt(stopped.attr('x'), 10);
                          return stoppedCountX + Math.round(stopped.node().getComputedTextLength()) + CONTENTS_VALUE_SPACER;
                        })
                        .text(function (d) {
                            return d.stoppedCount;
                        });
    
                    // update invalid
                    var invalid = details.select('text.process-group-invalid')
                      .classed('invalid', function (d) {
                            return d.permissions.canRead && d.component.invalidCount > 0;
                      })
                      .classed('zero', function (d) {
                          return d.permissions.canRead && d.component.invalidCount === 0;
                      })
                      .attr('x', function () {
                          var stoppedX = parseInt(stoppedCount.attr('x'), 10);
                          return stoppedX + Math.round(stoppedCount.node().getComputedTextLength()) + CONTENTS_SPACER;
                        });
                    var invalidCount = details.select('text.process-group-invalid-count')
                        .attr('x', function () {
                            var invalidCountX = parseInt(invalid.attr('x'), 10);
                          return invalidCountX + Math.round(invalid.node().getComputedTextLength()) + CONTENTS_VALUE_SPACER;
                        })
                        .text(function (d) {
                            return d.invalidCount;
                        });
    
                    // update disabled
                    var disabled = details.select('text.process-group-disabled')
                      .classed('disabled', function (d) {
                          return d.permissions.canRead && d.component.disabledCount > 0;
                      })
                      .classed('zero', function (d) {
                          return d.permissions.canRead && d.component.disabledCount === 0;
                      })
                        .attr('x', function () {
                            var invalidX = parseInt(invalidCount.attr('x'), 10);
                          return invalidX + Math.round(invalidCount.node().getComputedTextLength()) + CONTENTS_SPACER;
                        });
                    details.select('text.process-group-disabled-count')
                        .attr('x', function () {
                            var disabledCountX = parseInt(disabled.attr('x'), 10);
                          return disabledCountX + Math.round(disabled.node().getComputedTextLength()) + CONTENTS_VALUE_SPACER;
                        })
                        .text(function (d) {
                            return d.disabledCount;
                        });
    
                    if (processGroupData.permissions.canRead) {
                        // update the process group comments
                        details.select('text.process-group-comments')
                            .each(function (d) {
                                var processGroupComments = d3.select(this);
    
                                // reset the process group name to handle any previous state
                                processGroupComments.text(null).selectAll('tspan, title').remove();
    
                                // apply ellipsis to the port name as necessary
                              nfCanvasUtils.ellipsis(processGroupComments, getProcessGroupComments(d));
                            }).classed('unset', function (d) {
                          return nfCommon.isBlank(d.component.comments);
                        }).append('title').text(function (d) {
                            return getProcessGroupComments(d);
                        });
    
                        // update the process group name
                        processGroup.select('text.process-group-name')
                            .each(function (d) {
                                var processGroupName = d3.select(this);
    
                                // reset the process group name to handle any previous state
                                processGroupName.text(null).selectAll('title').remove();
    
                                // apply ellipsis to the process group name as necessary
                              nfCanvasUtils.ellipsis(processGroupName, d.component.name);
                            }).append('title').text(function (d) {
                            return d.component.name;
                        });
                    } else {
                        // clear the process group comments
                        details.select('text.process-group-comments').text(null);
    
                        // clear the process group name
                        processGroup.select('text.process-group-name').text(null);
                    }
    
                    // populate the stats
                    processGroup.call(updateProcessGroupStatus);
                } else {
                    if (processGroupData.permissions.canRead) {
                        // update the process group name
                        processGroup.select('text.process-group-name')
                            .text(function (d) {
                                var name = d.component.name;
                                if (name.length > PREVIEW_NAME_LENGTH) {
                                    return name.substring(0, PREVIEW_NAME_LENGTH) + String.fromCharCode(8230);
                                } else {
                                    return name;
                                }
                            });
                  } else {
                      // clear the process group name
                      processGroup.select('text.process-group-name').text(null);
                    }
    
                    // remove the tooltips
                    processGroup.call(removeTooltips);
    
                    // remove the details if necessary
                    if (!details.empty()) {
                        details.remove();
                    }
                }
            });
        };
    
        /**
         * Updates the process group status.
         *
         * @param {selection} updated           The process groups to be updated
         */
        var updateProcessGroupStatus = function (updated) {
            if (updated.empty()) {
                return;
            }
    
            // queued count value
            updated.select('text.process-group-queued tspan.count')
                .text(function (d) {
                  return nfCommon.substringBeforeFirst(d.status.aggregateSnapshot.queued, ' ');
                });
    
            // queued size value
            updated.select('text.process-group-queued tspan.size')
                .text(function (d) {
                  return ' ' + nfCommon.substringAfterFirst(d.status.aggregateSnapshot.queued, ' ');
                });
    
            // in count value
            updated.select('text.process-group-in tspan.count')
                .text(function (d) {
                  return nfCommon.substringBeforeFirst(d.status.aggregateSnapshot.input, ' ');
                });
    
            // in size value
            updated.select('text.process-group-in tspan.size')
                .text(function (d) {
                  return ' ' + nfCommon.substringAfterFirst(d.status.aggregateSnapshot.input, ' ');
                });
    
            // in ports value
            updated.select('text.process-group-in tspan.ports')
                .text(function (d) {
                    return ' ' + String.fromCharCode(8594) + ' ' + d.inputPortCount;
                });
    
            // read/write value
            updated.select('text.process-group-read-write')
                .text(function (d) {
                    return d.status.aggregateSnapshot.read + ' / ' + d.status.aggregateSnapshot.written;
                });
    
            // out ports value
            updated.select('text.process-group-out tspan.ports')
                .text(function (d) {
                    return d.outputPortCount + ' ' + String.fromCharCode(8594) + ' ';
                });
    
            // out count value
            updated.select('text.process-group-out tspan.count')
                .text(function (d) {
                  return nfCommon.substringBeforeFirst(d.status.aggregateSnapshot.output, ' ');
                });
    
            // out size value
            updated.select('text.process-group-out tspan.size')
                .text(function (d) {
                  return ' ' + nfCommon.substringAfterFirst(d.status.aggregateSnapshot.output, ' ');
                });
    
            updated.each(function (d) {
                var processGroup = d3.select(this);
                var offset = 0;
    
                // -------------------
                // active thread count
                // -------------------
    
              nfCanvasUtils.activeThreadCount(processGroup, d, function (off) {
                    offset = off;
                });
    
                // ---------
                // bulletins
                // ---------
    
                processGroup.select('rect.bulletin-background').classed('has-bulletins', function () {
                  return !nfCommon.isEmpty(d.status.aggregateSnapshot.bulletins);
                });
    
              nfCanvasUtils.bulletins(processGroup, d, function () {
                    return d3.select('#process-group-tooltips');
                }, offset);
            });
        };
    
        /**
         * Removes the process groups in the specified selection.
         *
         * @param {selection} removed               The process groups to be removed
         */
        var removeProcessGroups = function (removed) {
            if (removed.empty()) {
                return;
            }
    
            removed.call(removeTooltips).remove();
        };
    
        /**
         * Removes the tooltips for the process groups in the specified selection.
         *
         * @param {selection} removed
         */
<<<<<<< HEAD
        var removeTooltips = function (removed) {
            removed.each(function (d) {
                // remove any associated tooltips
                $('#bulletin-tip-' + d.id).remove();
            });
        };
    
      var nfProcessGroup = {
            /**
             * Initializes of the Process Group handler.
           *
           * @param nfConnectableRef   The nfConnectable module.
           * @param nfDraggableRef   The nfDraggable module.
           * @param nfSelectableRef   The nfSelectable module.
           * @param nfContextMenuRef   The nfContextMenu module.
             */
          init: function (nfConnectableRef, nfDraggableRef, nfSelectableRef, nfContextMenuRef) {
              nfConnectable = nfConnectableRef;
              nfDraggable = nfDraggableRef;
              nfSelectable = nfSelectableRef;
              nfContextMenu = nfContextMenuRef;
  
                processGroupMap = d3.map();
              removedCache = d3.map();
              addedCache = d3.map();
    
                // create the process group container
                processGroupContainer = d3.select('#canvas').append('g')
                    .attr({
                        'pointer-events': 'all',
                        'class': 'process-groups'
=======
        enterGroup: function (groupId) {

            // hide the context menu
            nfContextMenu.hide();

            // set the new group id
            nfCanvasUtils.setGroupId(groupId);

            // reload the graph
            return nfCanvasUtils.reload().done(function () {

                // attempt to restore the view
                var viewRestored = nfCanvasUtils.restoreUserView();

                // if the view was not restore attempt to fit
                if (viewRestored === false) {
                    nfCanvasUtils.fitCanvasView();

                    // refresh the canvas
                    nfCanvasUtils.refreshCanvasView({
                        transition: true
>>>>>>> d05727b8
                    });
            },
    
            /**
             * Adds the specified process group entity.
             *
             * @param processGroupEntities       The process group
             * @param options           Configuration options
             */
            add: function (processGroupEntities, options) {
                var selectAll = false;
              if (nfCommon.isDefinedAndNotNull(options)) {
                  selectAll = nfCommon.isDefinedAndNotNull(options.selectAll) ? options.selectAll : selectAll;
                }
    
              // get the current time
              var now = new Date().getTime();
    
                var add = function (processGroupEntity) {
                  addedCache.set(processGroupEntity.id, now);
  
                    // add the process group
                    processGroupMap.set(processGroupEntity.id, $.extend({
                        type: 'ProcessGroup',
                        dimensions: dimensions
                    }, processGroupEntity));
                };
    
                // determine how to handle the specified process groups
                if ($.isArray(processGroupEntities)) {
                    $.each(processGroupEntities, function (_, processGroupEntity) {
                        add(processGroupEntity);
                    });
              } else if (nfCommon.isDefinedAndNotNull(processGroupEntities)) {
                    add(processGroupEntities);
                }
    
                // apply the selection and handle new process groups
                var selection = select();
                selection.enter().call(renderProcessGroups, selectAll);
                selection.call(updateProcessGroups);
            },
    
            /**
             * Populates the graph with the specified process groups.
             *
             * @argument {object | array} processGroupEntities                    The process groups to add
             * @argument {object} options                Configuration options
             */
            set: function (processGroupEntities, options) {
                var selectAll = false;
                var transition = false;
              if (nfCommon.isDefinedAndNotNull(options)) {
                  selectAll = nfCommon.isDefinedAndNotNull(options.selectAll) ? options.selectAll : selectAll;
                  transition = nfCommon.isDefinedAndNotNull(options.transition) ? options.transition : transition;
                }
    
              var set = function (proposedProcessGroupEntity) {
                  var currentProcessGroupEntity = processGroupMap.get(proposedProcessGroupEntity.id);
  
                  // set the process group if appropriate due to revision and wasn't previously removed
                  if (nfClient.isNewerRevision(currentProcessGroupEntity, proposedProcessGroupEntity) && !removedCache.has(proposedProcessGroupEntity.id)) {
                      processGroupMap.set(proposedProcessGroupEntity.id, $.extend({
                            type: 'ProcessGroup',
                            dimensions: dimensions
                      }, proposedProcessGroupEntity));
                  }
                };
    
                // determine how to handle the specified process groups
                if ($.isArray(processGroupEntities)) {
                    $.each(processGroupMap.keys(), function (_, key) {
                      var currentProcessGroupEntity = processGroupMap.get(key);
                      var isPresent = $.grep(processGroupEntities, function (proposedProcessGroupEntity) {
                          return proposedProcessGroupEntity.id === currentProcessGroupEntity.id;
                      });
  
                      // if the current process group is not present and was not recently added, remove it
                      if (isPresent.length === 0 && !addedCache.has(key)) {
                            processGroupMap.remove(key);
                      }
                    });
                    $.each(processGroupEntities, function (_, processGroupEntity) {
                        set(processGroupEntity);
                    });
              } else if (nfCommon.isDefinedAndNotNull(processGroupEntities)) {
                    set(processGroupEntities);
                }
    
                // apply the selection and handle all new process group
                var selection = select();
                selection.enter().call(renderProcessGroups, selectAll);
              selection.call(updateProcessGroups).call(nfCanvasUtils.position, transition);
                selection.exit().call(removeProcessGroups);
            },
    
            /**
             * If the process group id is specified it is returned. If no process group id
             * specified, all process groups are returned.
             *
             * @param {string} id
             */
            get: function (id) {
              if (nfCommon.isUndefined(id)) {
                    return processGroupMap.values();
                } else {
                    return processGroupMap.get(id);
                }
            },
    
            /**
             * If the process group id is specified it is refresh according to the current
             * state. If no process group id is specified, all process groups are refreshed.
             *
             * @param {string} id      Optional
             */
            refresh: function (id) {
              if (nfCommon.isDefinedAndNotNull(id)) {
                    d3.select('#id-' + id).call(updateProcessGroups);
                } else {
                    d3.selectAll('g.process-group').call(updateProcessGroups);
                }
            },
    
            /**
             * Refreshes the components necessary after a pan event.
             */
            pan: function () {
                d3.selectAll('g.process-group.entering, g.process-group.leaving').call(updateProcessGroups);
            },
    
            /**
             * Reloads the process group state from the server and refreshes the UI.
             * If the process group is currently unknown, this function reloads the canvas.
             *
             * @param {string} id The process group id
             */
            reload: function (id) {
                if (processGroupMap.has(id)) {
                    var processGroupEntity = processGroupMap.get(id);
                    return $.ajax({
                        type: 'GET',
                        url: processGroupEntity.uri,
                        dataType: 'json'
                    }).done(function (response) {
                      nfProcessGroup.set(response);
                    });
                }
            },
    
            /**
             * Positions the component.
             *
             * @param {string} id   The id
             */
            position: function (id) {
              d3.select('#id-' + id).call(nfCanvasUtils.position);
            },
    
            /**
             * Removes the specified process group.
             *
           * @param {string} processGroupIds      The process group id(s)
             */
          remove: function (processGroupIds) {
              var now = new Date().getTime();
  
              if ($.isArray(processGroupIds)) {
                  $.each(processGroupIds, function (_, processGroupId) {
                      removedCache.set(processGroupId, now);
                      processGroupMap.remove(processGroupId);
                    });
                } else {
                  removedCache.set(processGroupIds, now);
                  processGroupMap.remove(processGroupIds);
                }
    
                // apply the selection and handle all removed process groups
                select().exit().call(removeProcessGroups);
            },
    
            /**
             * Removes all process groups.
             */
            removeAll: function () {
              nfProcessGroup.remove(processGroupMap.keys());
          },
  
          /**
           * Expires the caches up to the specified timestamp.
           *
           * @param timestamp
           */
          expireCaches: function (timestamp) {
              var expire = function (cache) {
                  cache.forEach(function (id, entryTimestamp) {
                      if (timestamp > entryTimestamp) {
                          cache.remove(id);
                      }
                  });
              };
  
              expire(addedCache);
              expire(removedCache);
          },
  
          /**
           * Enters the specified group.
           *
           * @param {string} groupId
           */
          enterGroup: function (groupId) {
  
              // hide the context menu
              nfContextMenu.hide();
  
              // set the new group id
              nfCanvasUtils.setGroupId(groupId);
  
              // reload the graph
              return nfCanvasUtils.reload().done(function () {
  
                  // attempt to restore the view
                  var viewRestored = nfCanvasUtils.restoreUserView();
  
                  // if the view was not restore attempt to fit
                  if (viewRestored === false) {
                      nfCanvasUtils.fitCanvasView();
  
                      // refresh the canvas
                      nfCanvasUtils.refreshCanvasView({
                          transition: true
                      });
                  }
              }).fail(function () {
                  nfDialog.showOkDialog({
                      headerText: 'Process Group',
                      dialogContent: 'Unable to enter the selected group.'
                  });
              });
          }
      };
  
      return nfProcessGroup;
  }));<|MERGE_RESOLUTION|>--- conflicted
+++ resolved
@@ -1014,39 +1014,6 @@
          *
          * @param {selection} removed
          */
-<<<<<<< HEAD
-        var removeTooltips = function (removed) {
-            removed.each(function (d) {
-                // remove any associated tooltips
-                $('#bulletin-tip-' + d.id).remove();
-            });
-        };
-    
-      var nfProcessGroup = {
-            /**
-             * Initializes of the Process Group handler.
-           *
-           * @param nfConnectableRef   The nfConnectable module.
-           * @param nfDraggableRef   The nfDraggable module.
-           * @param nfSelectableRef   The nfSelectable module.
-           * @param nfContextMenuRef   The nfContextMenu module.
-             */
-          init: function (nfConnectableRef, nfDraggableRef, nfSelectableRef, nfContextMenuRef) {
-              nfConnectable = nfConnectableRef;
-              nfDraggable = nfDraggableRef;
-              nfSelectable = nfSelectableRef;
-              nfContextMenu = nfContextMenuRef;
-  
-                processGroupMap = d3.map();
-              removedCache = d3.map();
-              addedCache = d3.map();
-    
-                // create the process group container
-                processGroupContainer = d3.select('#canvas').append('g')
-                    .attr({
-                        'pointer-events': 'all',
-                        'class': 'process-groups'
-=======
         enterGroup: function (groupId) {
 
             // hide the context menu
@@ -1068,7 +1035,6 @@
                     // refresh the canvas
                     nfCanvasUtils.refreshCanvasView({
                         transition: true
->>>>>>> d05727b8
                     });
             },
     
