--- conflicted
+++ resolved
@@ -29,6 +29,7 @@
 import javax.crypto.SecretKeyFactory;
 import javax.crypto.spec.PBEKeySpec;
 import javax.crypto.spec.PBEParameterSpec;
+import javax.ws.rs.HEAD;
 import java.io.EOFException;
 import java.io.IOException;
 import java.io.InputStream;
@@ -84,11 +85,7 @@
     public StreamCallback getEncryptionCallback() throws ProcessException {
         try {
             byte[] salt = new byte[saltSize];
-<<<<<<< HEAD
-            SecureRandom secureRandom = SecureRandom.getInstance(SECURE_RANDOM_ALGORITHM);
-=======
             SecureRandom secureRandom = new SecureRandom();
->>>>>>> 3656c883
             secureRandom.nextBytes(salt);
             return new EncryptCallback(salt);
         } catch (Exception e) {
