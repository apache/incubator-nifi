--- conflicted
+++ resolved
@@ -50,7 +50,6 @@
 import org.apache.nifi.processor.util.pattern.RoutingResult;
 import org.apache.nifi.processors.standard.util.JdbcCommon;
 import org.apache.nifi.stream.io.StreamUtils;
-import static org.apache.nifi.processors.standard.util.DB.*;
 
 import java.io.IOException;
 import java.io.InputStream;
@@ -653,49 +652,6 @@
         return sql;
     }
 
-<<<<<<< HEAD
-
-//    /**
-//     * Sets all of the appropriate parameters on the given PreparedStatement, based on the given FlowFile attributes.
-//     *
-//     * @param stmt the statement to set the parameters on
-//     * @param attributes the attributes from which to derive parameter indices, values, and types
-//     * @throws SQLException if the PreparedStatement throws a SQLException when the appropriate setter is called
-//     */
-//    private void setParameters(final PreparedStatement stmt, final Map<String, String> attributes) throws SQLException {
-//        for (final Map.Entry<String, String> entry : attributes.entrySet()) {
-//            final String key = entry.getKey();
-//            final Matcher matcher = SQL_TYPE_ATTRIBUTE_PATTERN.matcher(key);
-//            if (matcher.matches()) {
-//                final int parameterIndex = Integer.parseInt(matcher.group(1));
-//
-//                final boolean isNumeric = NUMBER_PATTERN.matcher(entry.getValue()).matches();
-//                if (!isNumeric) {
-//                    throw new SQLDataException("Value of the " + key + " attribute is '" + entry.getValue() + "', which is not a valid JDBC numeral type");
-//                }
-//
-//                final int jdbcType = Integer.parseInt(entry.getValue());
-//                final String valueAttrName = "sql.args." + parameterIndex + ".value";
-//                final String parameterValue = attributes.get(valueAttrName);
-//                final String formatAttrName = "sql.args." + parameterIndex + ".format";
-//                final String parameterFormat = attributes.containsKey(formatAttrName)? attributes.get(formatAttrName):"";
-//
-//                try {
-//                    setParameter(stmt, valueAttrName, parameterIndex, parameterValue, jdbcType, parameterFormat);
-//                } catch (final NumberFormatException nfe) {
-//                    throw new SQLDataException("The value of the " + valueAttrName + " is '" + parameterValue + "', which cannot be converted into the necessary data type", nfe);
-//                } catch (ParseException pe) {
-//                    throw new SQLDataException("The value of the " + valueAttrName + " is '" + parameterValue + "', which cannot be converted to a timestamp", pe);
-//                } catch (UnsupportedEncodingException uee) {
-//                    throw new SQLDataException("The value of the " + valueAttrName + " is '" + parameterValue + "', which cannot be converted to UTF-8", uee);
-//                }
-//            }
-//        }
-//    }
-
-
-=======
->>>>>>> 143d7e68
     /**
      * Determines which relationship the given FlowFiles should go to, based on a transaction timing out or
      * transaction information not being present. If the FlowFiles should be processed and not transferred
@@ -789,190 +745,7 @@
         return false;  // not enough FlowFiles for this transaction. Return them all to queue.
     }
 
-<<<<<<< HEAD
-//    /**
-//     * Determines how to map the given value to the appropriate JDBC data type and sets the parameter on the
-//     * provided PreparedStatement
-//     *
-//     * @param stmt the PreparedStatement to set the parameter on
-//     * @param attrName the name of the attribute that the parameter is coming from - for logging purposes
-//     * @param parameterIndex the index of the SQL parameter to set
-//     * @param parameterValue the value of the SQL parameter to set
-//     * @param jdbcType the JDBC Type of the SQL parameter to set
-//     * @throws SQLException if the PreparedStatement throws a SQLException when calling the appropriate setter
-//     */
-//    private void setParameter(final PreparedStatement stmt, final String attrName, final int parameterIndex, final String parameterValue, final int jdbcType,
-//                              final String valueFormat)
-//            throws SQLException, ParseException, UnsupportedEncodingException {
-//
-//        DB dbHelp = new DB();
-//        dbHelp.setParameter(stmt,attrName,parameterIndex,parameterValue,jdbcType,valueFormat);
-////        if (parameterValue == null) {
-////            stmt.setNull(parameterIndex, jdbcType);
-////        } else {
-////            switch (jdbcType) {
-////                case Types.BIT:
-////                    stmt.setBoolean(parameterIndex, "1".equals(parameterValue) || "t".equalsIgnoreCase(parameterValue) || Boolean.parseBoolean(parameterValue));
-////                     break;
-////                case Types.BOOLEAN:
-////                    stmt.setBoolean(parameterIndex, Boolean.parseBoolean(parameterValue));
-////                    break;
-////                case Types.TINYINT:
-////                    stmt.setByte(parameterIndex, Byte.parseByte(parameterValue));
-////                    break;
-////                case Types.SMALLINT:
-////                    stmt.setShort(parameterIndex, Short.parseShort(parameterValue));
-////                    break;
-////                case Types.INTEGER:
-////                    stmt.setInt(parameterIndex, Integer.parseInt(parameterValue));
-////                    break;
-////                case Types.BIGINT:
-////                    stmt.setLong(parameterIndex, Long.parseLong(parameterValue));
-////                    break;
-////                case Types.REAL:
-////                    stmt.setFloat(parameterIndex, Float.parseFloat(parameterValue));
-////                    break;
-////                case Types.FLOAT:
-////                case Types.DOUBLE:
-////                    stmt.setDouble(parameterIndex, Double.parseDouble(parameterValue));
-////                    break;
-////                case Types.DECIMAL:
-////                case Types.NUMERIC:
-////                    stmt.setBigDecimal(parameterIndex, new BigDecimal(parameterValue));
-////                    break;
-////                case Types.DATE:
-////                    Date date;
-////
-////                    if (valueFormat.equals("")) {
-////                        if(LONG_PATTERN.matcher(parameterValue).matches()){
-////                            date = new Date(Long.parseLong(parameterValue));
-////                        }else {
-////                            String dateFormatString = "yyyy-MM-dd";
-////                            SimpleDateFormat dateFormat = new SimpleDateFormat(dateFormatString);
-////                            java.util.Date parsedDate = dateFormat.parse(parameterValue);
-////                            date = new Date(parsedDate.getTime());
-////                        }
-////                    } else {
-////                        final DateTimeFormatter dtFormatter = getDateTimeFormatter(valueFormat);
-////                        LocalDate parsedDate = LocalDate.parse(parameterValue, dtFormatter);
-////                        date = new Date(Date.from(parsedDate.atStartOfDay().atZone(ZoneId.systemDefault()).toInstant()).getTime());
-////                    }
-////
-////                    stmt.setDate(parameterIndex, date);
-////                    break;
-////                case Types.TIME:
-////                    Time time;
-////
-////                    if (valueFormat.equals("")) {
-////                        if (LONG_PATTERN.matcher(parameterValue).matches()) {
-////                            time = new Time(Long.parseLong(parameterValue));
-////                        } else {
-////                            String timeFormatString = "HH:mm:ss.SSS";
-////                            SimpleDateFormat dateFormat = new SimpleDateFormat(timeFormatString);
-////                            java.util.Date parsedDate = dateFormat.parse(parameterValue);
-////                            time = new Time(parsedDate.getTime());
-////                        }
-////                    } else {
-////                        final DateTimeFormatter dtFormatter = getDateTimeFormatter(valueFormat);
-////                        LocalTime parsedTime = LocalTime.parse(parameterValue, dtFormatter);
-////                        LocalDateTime localDateTime = parsedTime.atDate(LocalDate.ofEpochDay(0));
-////                        Instant instant = localDateTime.atZone(ZoneId.systemDefault()).toInstant();
-////                        time = new Time(instant.toEpochMilli());
-////                    }
-////
-////                    stmt.setTime(parameterIndex, time);
-////                    break;
-////                case Types.TIMESTAMP:
-////                    long lTimestamp=0L;
-////
-////                     //Backwards compatibility note: Format was unsupported for a timestamp field.
-////                    if (valueFormat.equals("")) {
-////                        if(LONG_PATTERN.matcher(parameterValue).matches()){
-////                            lTimestamp = Long.parseLong(parameterValue);
-////                        } else {
-////                            final SimpleDateFormat dateFormat  = new SimpleDateFormat("yyyy-MM-dd HH:mm:ss.SSS");
-////                            java.util.Date parsedDate = dateFormat.parse(parameterValue);
-////                            lTimestamp = parsedDate.getTime();
-////                        }
-////                    } else {
-////                        final DateTimeFormatter dtFormatter = getDateTimeFormatter(valueFormat);
-////                        TemporalAccessor accessor = dtFormatter.parse(parameterValue);
-////                        java.util.Date parsedDate = java.util.Date.from(Instant.from(accessor));
-////                        lTimestamp = parsedDate.getTime();
-////                    }
-////
-////                    stmt.setTimestamp(parameterIndex, new Timestamp(lTimestamp));
-////
-////                    break;
-////                case Types.BINARY:
-////                case Types.VARBINARY:
-////                case Types.LONGVARBINARY:
-////                    byte[] bValue;
-////
-////                    switch(valueFormat){
-////                        case "":
-////                        case "ascii":
-////                            bValue = parameterValue.getBytes("ASCII");
-////                            break;
-////                        case "hex":
-////                            bValue = DatatypeConverter.parseHexBinary(parameterValue);
-////                            break;
-////                        case "base64":
-////                            bValue = DatatypeConverter.parseBase64Binary(parameterValue);
-////                            break;
-////                        default:
-////                            throw new ParseException("Unable to parse binary data using the formatter `" + valueFormat + "`.",0);
-////                    }
-////
-////                    stmt.setBinaryStream(parameterIndex, new ByteArrayInputStream(bValue), bValue.length);
-////
-////                    break;
-////                case Types.CHAR:
-////                case Types.VARCHAR:
-////                case Types.LONGNVARCHAR:
-////                case Types.LONGVARCHAR:
-////                    stmt.setString(parameterIndex, parameterValue);
-////                    break;
-////                case Types.CLOB:
-////                    try (final StringReader reader = new StringReader(parameterValue)) {
-////                        stmt.setCharacterStream(parameterIndex, reader);
-////                    }
-////                    break;
-////                case Types.NCLOB:
-////                    try (final StringReader reader = new StringReader(parameterValue)) {
-////                        stmt.setNCharacterStream(parameterIndex, reader);
-////                    }
-////                    break;
-////                default:
-////                    stmt.setObject(parameterIndex, parameterValue, jdbcType);
-////                    break;
-////            }
-////        }
-//    }
-
-//    private DateTimeFormatter getDateTimeFormatter(String pattern) {
-//        switch(pattern) {
-//            case "BASIC_ISO_DATE": return DateTimeFormatter.BASIC_ISO_DATE;
-//            case "ISO_LOCAL_DATE": return DateTimeFormatter.ISO_LOCAL_DATE;
-//            case "ISO_OFFSET_DATE": return DateTimeFormatter.ISO_OFFSET_DATE;
-//            case "ISO_DATE": return DateTimeFormatter.ISO_DATE;
-//            case "ISO_LOCAL_TIME": return DateTimeFormatter.ISO_LOCAL_TIME;
-//            case "ISO_OFFSET_TIME": return DateTimeFormatter.ISO_OFFSET_TIME;
-//            case "ISO_TIME": return DateTimeFormatter.ISO_TIME;
-//            case "ISO_LOCAL_DATE_TIME": return DateTimeFormatter.ISO_LOCAL_DATE_TIME;
-//            case "ISO_OFFSET_DATE_TIME": return DateTimeFormatter.ISO_OFFSET_DATE_TIME;
-//            case "ISO_ZONED_DATE_TIME": return DateTimeFormatter.ISO_ZONED_DATE_TIME;
-//            case "ISO_DATE_TIME": return DateTimeFormatter.ISO_DATE_TIME;
-//            case "ISO_ORDINAL_DATE": return DateTimeFormatter.ISO_ORDINAL_DATE;
-//            case "ISO_WEEK_DATE": return DateTimeFormatter.ISO_WEEK_DATE;
-//            case "ISO_INSTANT": return DateTimeFormatter.ISO_INSTANT;
-//            case "RFC_1123_DATE_TIME": return DateTimeFormatter.RFC_1123_DATE_TIME;
-//            default: return DateTimeFormatter.ofPattern(pattern);
-//        }
-//    }
-=======
-
->>>>>>> 143d7e68
+
 
     /**
      * A FlowFileFilter that is responsible for ensuring that the FlowFiles returned either belong
