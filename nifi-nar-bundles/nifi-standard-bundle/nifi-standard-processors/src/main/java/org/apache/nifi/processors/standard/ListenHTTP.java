/*
 * Licensed to the Apache Software Foundation (ASF) under one or more
 * contributor license agreements.  See the NOTICE file distributed with
 * this work for additional information regarding copyright ownership.
 * The ASF licenses this file to You under the Apache License, Version 2.0
 * (the "License"); you may not use this file except in compliance with
 * the License.  You may obtain a copy of the License at
 *
 *     http://www.apache.org/licenses/LICENSE-2.0
 *
 * Unless required by applicable law or agreed to in writing, software
 * distributed under the License is distributed on an "AS IS" BASIS,
 * WITHOUT WARRANTIES OR CONDITIONS OF ANY KIND, either express or implied.
 * See the License for the specific language governing permissions and
 * limitations under the License.
 */
package org.apache.nifi.processors.standard;

import java.io.IOException;
import java.util.ArrayList;
import java.util.Collections;
import java.util.HashSet;
import java.util.List;
import java.util.Map;
import java.util.Set;
import java.util.concurrent.ConcurrentHashMap;
import java.util.concurrent.ConcurrentMap;
import java.util.concurrent.TimeUnit;
import java.util.concurrent.atomic.AtomicReference;
import java.util.regex.Pattern;
import javax.servlet.Servlet;
import javax.ws.rs.Path;
import org.apache.nifi.annotation.behavior.InputRequirement;
import org.apache.nifi.annotation.behavior.InputRequirement.Requirement;
import org.apache.nifi.annotation.documentation.CapabilityDescription;
import org.apache.nifi.annotation.documentation.Tags;
import org.apache.nifi.annotation.lifecycle.OnScheduled;
import org.apache.nifi.annotation.lifecycle.OnStopped;
import org.apache.nifi.components.PropertyDescriptor;
import org.apache.nifi.flowfile.FlowFile;
import org.apache.nifi.processor.AbstractSessionFactoryProcessor;
import org.apache.nifi.processor.DataUnit;
import org.apache.nifi.processor.ProcessContext;
import org.apache.nifi.processor.ProcessSession;
import org.apache.nifi.processor.ProcessSessionFactory;
import org.apache.nifi.processor.ProcessorInitializationContext;
import org.apache.nifi.processor.Relationship;
import org.apache.nifi.processor.util.StandardValidators;
import org.apache.nifi.processors.standard.servlets.ContentAcknowledgmentServlet;
import org.apache.nifi.processors.standard.servlets.ListenHTTPServlet;
import org.apache.nifi.ssl.RestrictedSSLContextService;
import org.apache.nifi.ssl.SSLContextService;
import org.apache.nifi.stream.io.LeakyBucketStreamThrottler;
import org.apache.nifi.stream.io.StreamThrottler;
import org.eclipse.jetty.server.Connector;
import org.eclipse.jetty.server.HttpConfiguration;
import org.eclipse.jetty.server.HttpConnectionFactory;
import org.eclipse.jetty.server.SecureRequestCustomizer;
import org.eclipse.jetty.server.Server;
import org.eclipse.jetty.server.ServerConnector;
import org.eclipse.jetty.server.SslConnectionFactory;
import org.eclipse.jetty.servlet.ServletContextHandler;
import org.eclipse.jetty.util.ssl.SslContextFactory;
import org.eclipse.jetty.util.thread.QueuedThreadPool;

<<<<<<< HEAD
import javax.servlet.Servlet;
import javax.ws.rs.Path;
import java.io.IOException;
import java.util.ArrayList;
import java.util.Collections;
import java.util.HashSet;
import java.util.List;
import java.util.Map;
import java.util.Set;
import java.util.concurrent.ConcurrentHashMap;
import java.util.concurrent.ConcurrentMap;
import java.util.concurrent.TimeUnit;
import java.util.concurrent.atomic.AtomicReference;
import java.util.regex.Pattern;
import javax.servlet.http.HttpServletResponse;

=======
>>>>>>> 412b3fbb
@InputRequirement(Requirement.INPUT_FORBIDDEN)
@Tags({"ingest", "http", "https", "rest", "listen"})
@CapabilityDescription("Starts an HTTP Server and listens on a given base path to transform incoming requests into FlowFiles. "
        + "The default URI of the Service will be http://{hostname}:{port}/contentListener. Only HEAD and POST requests are "
        + "supported. GET, PUT, and DELETE will result in an error and the HTTP response status code 405.")
public class ListenHTTP extends AbstractSessionFactoryProcessor {

    private Set<Relationship> relationships;
    private List<PropertyDescriptor> properties;

    public static final Relationship RELATIONSHIP_SUCCESS = new Relationship.Builder()
        .name("success")
        .description("Relationship for successfully received FlowFiles")
        .build();

    public static final PropertyDescriptor BASE_PATH = new PropertyDescriptor.Builder()
        .name("Base Path")
        .description("Base path for incoming connections")
        .required(true)
        .expressionLanguageSupported(true)
        .defaultValue("contentListener")
        .addValidator(StandardValidators.URI_VALIDATOR)
        .addValidator(StandardValidators.createRegexMatchingValidator(Pattern.compile("(^[^/]+.*[^/]+$|^[^/]+$|^$)"))) // no start with / or end with /
        .build();
    public static final PropertyDescriptor PORT = new PropertyDescriptor.Builder()
        .name("Listening Port")
        .description("The Port to listen on for incoming connections")
        .required(true)
        .expressionLanguageSupported(true)
        .addValidator(StandardValidators.POSITIVE_INTEGER_VALIDATOR)
        .build();
    public static final PropertyDescriptor RETURN_CODE = new PropertyDescriptor.Builder()
            .name("Return Code")
            .description("The HTTP return code returned after every HTTP call")
            .required(true)
            .defaultValue(String.valueOf(HttpServletResponse.SC_OK))
            .addValidator(StandardValidators.POSITIVE_INTEGER_VALIDATOR)
            .build();
    public static final PropertyDescriptor AUTHORIZED_DN_PATTERN = new PropertyDescriptor.Builder()
        .name("Authorized DN Pattern")
        .description("A Regular Expression to apply against the Distinguished Name of incoming connections. If the Pattern does not match the DN, the connection will be refused.")
        .required(true)
        .defaultValue(".*")
        .addValidator(StandardValidators.REGULAR_EXPRESSION_VALIDATOR)
        .build();
    public static final PropertyDescriptor MAX_UNCONFIRMED_TIME = new PropertyDescriptor.Builder()
        .name("Max Unconfirmed Flowfile Time")
        .description("The maximum amount of time to wait for a FlowFile to be confirmed before it is removed from the cache")
        .required(true)
        .defaultValue("60 secs")
        .addValidator(StandardValidators.TIME_PERIOD_VALIDATOR)
        .build();
    public static final PropertyDescriptor MAX_DATA_RATE = new PropertyDescriptor.Builder()
        .name("Max Data to Receive per Second")
        .description("The maximum amount of data to receive per second; this allows the bandwidth to be throttled to a specified data rate; if not specified, the data rate is not throttled")
        .required(false)
        .addValidator(StandardValidators.DATA_SIZE_VALIDATOR)
        .build();
    public static final PropertyDescriptor SSL_CONTEXT_SERVICE = new PropertyDescriptor.Builder()
        .name("SSL Context Service")
        .description("The Controller Service to use in order to obtain an SSL Context")
        .required(false)
        .identifiesControllerService(RestrictedSSLContextService.class)
        .build();
    public static final PropertyDescriptor HEADERS_AS_ATTRIBUTES_REGEX = new PropertyDescriptor.Builder()
        .name("HTTP Headers to receive as Attributes (Regex)")
        .description("Specifies the Regular Expression that determines the names of HTTP Headers that should be passed along as FlowFile attributes")
        .addValidator(StandardValidators.REGULAR_EXPRESSION_VALIDATOR)
        .required(false)
        .build();

    public static final String CONTEXT_ATTRIBUTE_PROCESSOR = "processor";
    public static final String CONTEXT_ATTRIBUTE_LOGGER = "logger";
    public static final String CONTEXT_ATTRIBUTE_SESSION_FACTORY_HOLDER = "sessionFactoryHolder";
    public static final String CONTEXT_ATTRIBUTE_PROCESS_CONTEXT_HOLDER = "processContextHolder";
    public static final String CONTEXT_ATTRIBUTE_AUTHORITY_PATTERN = "authorityPattern";
    public static final String CONTEXT_ATTRIBUTE_HEADER_PATTERN = "headerPattern";
    public static final String CONTEXT_ATTRIBUTE_FLOWFILE_MAP = "flowFileMap";
    public static final String CONTEXT_ATTRIBUTE_STREAM_THROTTLER = "streamThrottler";
    public static final String CONTEXT_ATTRIBUTE_BASE_PATH = "basePath";
    public static final String CONTEXT_ATTRIBUTE_RETURN_CODE = "returnCode";

    private volatile Server server = null;
    private final ConcurrentMap<String, FlowFileEntryTimeWrapper> flowFileMap = new ConcurrentHashMap<>();
    private final AtomicReference<ProcessSessionFactory> sessionFactoryReference = new AtomicReference<>();
    private final AtomicReference<StreamThrottler> throttlerRef = new AtomicReference<>();

    @Override
    protected void init(final ProcessorInitializationContext context) {
        final Set<Relationship> relationships = new HashSet<>();
        relationships.add(RELATIONSHIP_SUCCESS);
        this.relationships = Collections.unmodifiableSet(relationships);

        final List<PropertyDescriptor> descriptors = new ArrayList<>();
        descriptors.add(BASE_PATH);
        descriptors.add(PORT);
        descriptors.add(MAX_DATA_RATE);
        descriptors.add(SSL_CONTEXT_SERVICE);
        descriptors.add(AUTHORIZED_DN_PATTERN);
        descriptors.add(MAX_UNCONFIRMED_TIME);
        descriptors.add(HEADERS_AS_ATTRIBUTES_REGEX);
        descriptors.add(RETURN_CODE);
        this.properties = Collections.unmodifiableList(descriptors);
    }

    @Override
    public Set<Relationship> getRelationships() {
        return relationships;
    }

    @Override
    protected List<PropertyDescriptor> getSupportedPropertyDescriptors() {
        return properties;
    }

    @OnStopped
    public void shutdownHttpServer() {
        final StreamThrottler throttler = throttlerRef.getAndSet(null);
        if(throttler != null) {
            try {
                throttler.close();
            } catch (IOException e) {
                getLogger().error("Failed to close StreamThrottler", e);
            }
        }

        final Server toShutdown = this.server;
        if (toShutdown == null) {
            return;
        }

        shutdownHttpServer(toShutdown);
    }

    private void shutdownHttpServer(Server toShutdown) {
        try {
            toShutdown.stop();
            toShutdown.destroy();
        } catch (final Exception ex) {
            getLogger().warn("unable to cleanly shutdown embedded server due to {}", new Object[] {ex});
            this.server = null;
        }
    }

    private void createHttpServerFromService(final ProcessContext context) throws Exception {
        final String basePath = context.getProperty(BASE_PATH).evaluateAttributeExpressions().getValue();
        final SSLContextService sslContextService = context.getProperty(SSL_CONTEXT_SERVICE).asControllerService(SSLContextService.class);
        final Double maxBytesPerSecond = context.getProperty(MAX_DATA_RATE).asDataSize(DataUnit.B);
        final StreamThrottler streamThrottler = (maxBytesPerSecond == null) ? null : new LeakyBucketStreamThrottler(maxBytesPerSecond.intValue());
        final int returnCode = context.getProperty(RETURN_CODE).asInteger();
        throttlerRef.set(streamThrottler);

        final boolean needClientAuth = sslContextService != null && sslContextService.getTrustStoreFile() != null;

        final SslContextFactory contextFactory = new SslContextFactory();
        contextFactory.setNeedClientAuth(needClientAuth);

        if (needClientAuth) {
            contextFactory.setTrustStorePath(sslContextService.getTrustStoreFile());
            contextFactory.setTrustStoreType(sslContextService.getTrustStoreType());
            contextFactory.setTrustStorePassword(sslContextService.getTrustStorePassword());
        }

        final String keystorePath = sslContextService == null ? null : sslContextService.getKeyStoreFile();
        if (keystorePath != null) {
            final String keystorePassword = sslContextService.getKeyStorePassword();
            final String keyStoreType = sslContextService.getKeyStoreType();

            contextFactory.setKeyStorePath(keystorePath);
            contextFactory.setKeyManagerPassword(keystorePassword);
            contextFactory.setKeyStorePassword(keystorePassword);
            contextFactory.setKeyStoreType(keyStoreType);
        }

        if (sslContextService != null) {
            contextFactory.setProtocol(sslContextService.getSslAlgorithm());
        }

        // thread pool for the jetty instance
        final QueuedThreadPool threadPool = new QueuedThreadPool();
        threadPool.setName(String.format("%s (%s) Web Server", getClass().getSimpleName(), getIdentifier()));

        // create the server instance
        final Server server = new Server(threadPool);

        // get the configured port
        final int port = context.getProperty(PORT).evaluateAttributeExpressions().asInteger();

        final ServerConnector connector;
        final HttpConfiguration httpConfiguration = new HttpConfiguration();
        if (keystorePath == null) {
            // create the connector
            connector = new ServerConnector(server, new HttpConnectionFactory(httpConfiguration));
        } else {
            // configure the ssl connector
            httpConfiguration.setSecureScheme("https");
            httpConfiguration.setSecurePort(port);
            httpConfiguration.addCustomizer(new SecureRequestCustomizer());

            // build the connector

            connector = new ServerConnector(server, new SslConnectionFactory(contextFactory, "http/1.1"), new HttpConnectionFactory(httpConfiguration));
        }

        // configure the port
        connector.setPort(port);

        // add the connector to the server
        server.setConnectors(new Connector[] {connector});

        final ServletContextHandler contextHandler = new ServletContextHandler(server, "/", true, (keystorePath != null));
        for (final Class<? extends Servlet> cls : getServerClasses()) {
            final Path path = cls.getAnnotation(Path.class);
            // Note: servlets must have a path annotation - this will NPE otherwise
            // also, servlets other than ListenHttpServlet must have a path starting with /
            if (basePath.isEmpty() && !path.value().isEmpty()) {
                // Note: this is to handle the condition of an empty uri, otherwise pathSpec would start with //
                contextHandler.addServlet(cls, path.value());
            } else {
                contextHandler.addServlet(cls, "/" + basePath + path.value());
            }
        }

        contextHandler.setAttribute(CONTEXT_ATTRIBUTE_PROCESSOR, this);
        contextHandler.setAttribute(CONTEXT_ATTRIBUTE_LOGGER, getLogger());
        contextHandler.setAttribute(CONTEXT_ATTRIBUTE_SESSION_FACTORY_HOLDER, sessionFactoryReference);
        contextHandler.setAttribute(CONTEXT_ATTRIBUTE_PROCESS_CONTEXT_HOLDER, context);
        contextHandler.setAttribute(CONTEXT_ATTRIBUTE_FLOWFILE_MAP, flowFileMap);
        contextHandler.setAttribute(CONTEXT_ATTRIBUTE_AUTHORITY_PATTERN, Pattern.compile(context.getProperty(AUTHORIZED_DN_PATTERN).getValue()));
        contextHandler.setAttribute(CONTEXT_ATTRIBUTE_STREAM_THROTTLER, streamThrottler);
        contextHandler.setAttribute(CONTEXT_ATTRIBUTE_BASE_PATH, basePath);
        contextHandler.setAttribute(CONTEXT_ATTRIBUTE_RETURN_CODE,returnCode);

        if (context.getProperty(HEADERS_AS_ATTRIBUTES_REGEX).isSet()) {
            contextHandler.setAttribute(CONTEXT_ATTRIBUTE_HEADER_PATTERN, Pattern.compile(context.getProperty(HEADERS_AS_ATTRIBUTES_REGEX).getValue()));
        }
        try {
            server.start();
        } catch (Exception e) {
            shutdownHttpServer(server);
            throw e;
        }

        this.server = server;
    }

    @OnScheduled
    public void createHttpServer(final ProcessContext context) throws Exception {
        createHttpServerFromService(context);
    }

    protected Set<Class<? extends Servlet>> getServerClasses() {
        final Set<Class<? extends Servlet>> s = new HashSet<>();
        // NOTE: Servlets added below MUST have a Path annotation
        // any servlets other than ListenHTTPServlet must have a Path annotation start with /
        s.add(ListenHTTPServlet.class);
        s.add(ContentAcknowledgmentServlet.class);
        return s;
    }

    private Set<String> findOldFlowFileIds(final ProcessContext ctx) {
        final Set<String> old = new HashSet<>();

        final long expiryMillis = ctx.getProperty(MAX_UNCONFIRMED_TIME).asTimePeriod(TimeUnit.MILLISECONDS);
        final long cutoffTime = System.currentTimeMillis() - expiryMillis;
        for (final Map.Entry<String, FlowFileEntryTimeWrapper> entry : flowFileMap.entrySet()) {
            final FlowFileEntryTimeWrapper wrapper = entry.getValue();
            if (wrapper != null && wrapper.getEntryTime() < cutoffTime) {
                old.add(entry.getKey());
            }
        }

        return old;
    }

    @Override
    public void onTrigger(final ProcessContext context, final ProcessSessionFactory sessionFactory) {
        sessionFactoryReference.compareAndSet(null, sessionFactory);

        for (final String id : findOldFlowFileIds(context)) {
            final FlowFileEntryTimeWrapper wrapper = flowFileMap.remove(id);
            if (wrapper != null) {
                getLogger().warn("failed to received acknowledgment for HOLD with ID {} sent by {}; rolling back session", new Object[] {id, wrapper.getClientIP()});
                wrapper.session.rollback();
            }
        }

        context.yield();
    }

    public static class FlowFileEntryTimeWrapper {

        private final Set<FlowFile> flowFiles;
        private final long entryTime;
        private final ProcessSession session;
        private final String clientIP;

        public FlowFileEntryTimeWrapper(final ProcessSession session, final Set<FlowFile> flowFiles, final long entryTime, final String clientIP) {
            this.flowFiles = flowFiles;
            this.entryTime = entryTime;
            this.session = session;
            this.clientIP = clientIP;
        }

        public Set<FlowFile> getFlowFiles() {
            return flowFiles;
        }

        public long getEntryTime() {
            return entryTime;
        }

        public ProcessSession getSession() {
            return session;
        }

        public String getClientIP() {
            return clientIP;
        }
    }
}<|MERGE_RESOLUTION|>--- conflicted
+++ resolved
@@ -63,25 +63,6 @@
 import org.eclipse.jetty.util.ssl.SslContextFactory;
 import org.eclipse.jetty.util.thread.QueuedThreadPool;
 
-<<<<<<< HEAD
-import javax.servlet.Servlet;
-import javax.ws.rs.Path;
-import java.io.IOException;
-import java.util.ArrayList;
-import java.util.Collections;
-import java.util.HashSet;
-import java.util.List;
-import java.util.Map;
-import java.util.Set;
-import java.util.concurrent.ConcurrentHashMap;
-import java.util.concurrent.ConcurrentMap;
-import java.util.concurrent.TimeUnit;
-import java.util.concurrent.atomic.AtomicReference;
-import java.util.regex.Pattern;
-import javax.servlet.http.HttpServletResponse;
-
-=======
->>>>>>> 412b3fbb
 @InputRequirement(Requirement.INPUT_FORBIDDEN)
 @Tags({"ingest", "http", "https", "rest", "listen"})
 @CapabilityDescription("Starts an HTTP Server and listens on a given base path to transform incoming requests into FlowFiles. "
@@ -113,13 +94,6 @@
         .expressionLanguageSupported(true)
         .addValidator(StandardValidators.POSITIVE_INTEGER_VALIDATOR)
         .build();
-    public static final PropertyDescriptor RETURN_CODE = new PropertyDescriptor.Builder()
-            .name("Return Code")
-            .description("The HTTP return code returned after every HTTP call")
-            .required(true)
-            .defaultValue(String.valueOf(HttpServletResponse.SC_OK))
-            .addValidator(StandardValidators.POSITIVE_INTEGER_VALIDATOR)
-            .build();
     public static final PropertyDescriptor AUTHORIZED_DN_PATTERN = new PropertyDescriptor.Builder()
         .name("Authorized DN Pattern")
         .description("A Regular Expression to apply against the Distinguished Name of incoming connections. If the Pattern does not match the DN, the connection will be refused.")
@@ -162,7 +136,6 @@
     public static final String CONTEXT_ATTRIBUTE_FLOWFILE_MAP = "flowFileMap";
     public static final String CONTEXT_ATTRIBUTE_STREAM_THROTTLER = "streamThrottler";
     public static final String CONTEXT_ATTRIBUTE_BASE_PATH = "basePath";
-    public static final String CONTEXT_ATTRIBUTE_RETURN_CODE = "returnCode";
 
     private volatile Server server = null;
     private final ConcurrentMap<String, FlowFileEntryTimeWrapper> flowFileMap = new ConcurrentHashMap<>();
@@ -183,7 +156,6 @@
         descriptors.add(AUTHORIZED_DN_PATTERN);
         descriptors.add(MAX_UNCONFIRMED_TIME);
         descriptors.add(HEADERS_AS_ATTRIBUTES_REGEX);
-        descriptors.add(RETURN_CODE);
         this.properties = Collections.unmodifiableList(descriptors);
     }
 
@@ -231,7 +203,6 @@
         final SSLContextService sslContextService = context.getProperty(SSL_CONTEXT_SERVICE).asControllerService(SSLContextService.class);
         final Double maxBytesPerSecond = context.getProperty(MAX_DATA_RATE).asDataSize(DataUnit.B);
         final StreamThrottler streamThrottler = (maxBytesPerSecond == null) ? null : new LeakyBucketStreamThrottler(maxBytesPerSecond.intValue());
-        final int returnCode = context.getProperty(RETURN_CODE).asInteger();
         throttlerRef.set(streamThrottler);
 
         final boolean needClientAuth = sslContextService != null && sslContextService.getTrustStoreFile() != null;
@@ -313,7 +284,6 @@
         contextHandler.setAttribute(CONTEXT_ATTRIBUTE_AUTHORITY_PATTERN, Pattern.compile(context.getProperty(AUTHORIZED_DN_PATTERN).getValue()));
         contextHandler.setAttribute(CONTEXT_ATTRIBUTE_STREAM_THROTTLER, streamThrottler);
         contextHandler.setAttribute(CONTEXT_ATTRIBUTE_BASE_PATH, basePath);
-        contextHandler.setAttribute(CONTEXT_ATTRIBUTE_RETURN_CODE,returnCode);
 
         if (context.getProperty(HEADERS_AS_ATTRIBUTES_REGEX).isSet()) {
             contextHandler.setAttribute(CONTEXT_ATTRIBUTE_HEADER_PATTERN, Pattern.compile(context.getProperty(HEADERS_AS_ATTRIBUTES_REGEX).getValue()));
