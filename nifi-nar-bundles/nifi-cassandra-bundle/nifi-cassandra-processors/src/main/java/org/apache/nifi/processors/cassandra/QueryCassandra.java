/*
 * Licensed to the Apache Software Foundation (ASF) under one or more
 * contributor license agreements.  See the NOTICE file distributed with
 * this work for additional information regarding copyright ownership.
 * The ASF licenses this file to You under the Apache License, Version 2.0
 * (the "License"); you may not use this file except in compliance with
 * the License.  You may obtain a copy of the License at
 *
 *     http://www.apache.org/licenses/LICENSE-2.0
 *
 * Unless required by applicable law or agreed to in writing, software
 * distributed under the License is distributed on an "AS IS" BASIS,
 * WITHOUT WARRANTIES OR CONDITIONS OF ANY KIND, either express or implied.
 * See the License for the specific language governing permissions and
 * limitations under the License.
 */
package org.apache.nifi.processors.cassandra;

import com.datastax.driver.core.ColumnDefinitions;
import com.datastax.driver.core.DataType;
import com.datastax.driver.core.ResultSet;
import com.datastax.driver.core.ResultSetFuture;
import com.datastax.driver.core.Row;
import com.datastax.driver.core.Session;
import com.datastax.driver.core.exceptions.AuthenticationException;
import com.datastax.driver.core.exceptions.NoHostAvailableException;
import com.datastax.driver.core.exceptions.QueryExecutionException;
import com.datastax.driver.core.exceptions.QueryValidationException;
import org.apache.avro.Schema;
import org.apache.avro.SchemaBuilder;
import org.apache.avro.file.DataFileWriter;
import org.apache.avro.generic.GenericData;
import org.apache.avro.generic.GenericDatumWriter;
import org.apache.avro.generic.GenericRecord;
import org.apache.avro.io.DatumWriter;
import org.apache.commons.lang3.StringUtils;
import org.apache.commons.lang3.math.NumberUtils;
import org.apache.nifi.annotation.behavior.EventDriven;
import org.apache.nifi.annotation.behavior.InputRequirement;
import org.apache.nifi.annotation.behavior.Stateful;
import org.apache.nifi.annotation.behavior.WritesAttribute;
import org.apache.nifi.annotation.behavior.WritesAttributes;
import org.apache.nifi.annotation.lifecycle.OnShutdown;
import org.apache.nifi.annotation.lifecycle.OnUnscheduled;
import org.apache.nifi.components.PropertyDescriptor;
<<<<<<< HEAD
=======
import org.apache.nifi.components.ValidationContext;
import org.apache.nifi.components.ValidationResult;
>>>>>>> af3f7391
import org.apache.nifi.components.state.Scope;
import org.apache.nifi.components.state.StateManager;
import org.apache.nifi.components.state.StateMap;
import org.apache.nifi.flowfile.FlowFile;
import org.apache.nifi.annotation.lifecycle.OnScheduled;
import org.apache.nifi.annotation.documentation.CapabilityDescription;
import org.apache.nifi.annotation.documentation.Tags;
import org.apache.nifi.logging.ComponentLog;
import org.apache.nifi.processor.ProcessContext;
import org.apache.nifi.processor.ProcessSession;
import org.apache.nifi.processor.Relationship;
import org.apache.nifi.processor.exception.ProcessException;
import org.apache.nifi.processor.io.OutputStreamCallback;
import org.apache.nifi.processor.util.StandardValidators;
import org.apache.nifi.util.StopWatch;

import java.io.IOException;
import java.io.OutputStream;
import java.nio.charset.Charset;
import java.text.SimpleDateFormat;
import java.util.ArrayList;
import java.util.Collection;
import java.util.Collections;
import java.util.Date;
import java.util.HashMap;
import java.util.HashSet;
import java.util.List;
import java.util.Map;
import java.util.Set;
import java.util.TimeZone;
import java.util.concurrent.ExecutionException;
import java.util.concurrent.TimeUnit;
import java.util.concurrent.TimeoutException;
import java.util.concurrent.atomic.AtomicLong;

@Tags({"cassandra", "cql", "select"})
@EventDriven
@InputRequirement(InputRequirement.Requirement.INPUT_ALLOWED)
<<<<<<< HEAD
@CapabilityDescription("Executes provided Cassandra Query Language (CQL) select query on a Cassandra to fetch all rows whose values"
        + "in the specified Maximum Value column(s) are larger than the previously-seen maxima.Query result"
        + "may be converted to Avro, JSON or CSV format. Streaming is used so arbitrarily large result sets are supported. This processor can be "
        + "scheduled to run on a timer, or cron expression, using the standard scheduling methods, or it can be triggered by an incoming FlowFile. "
        + "If it is triggered by an incoming FlowFile, then attributes of that FlowFile will be available when evaluating the "
        + "select query. FlowFile attribute 'executecql.row.count' indicates how many rows were selected.")
=======
@CapabilityDescription("Executes provided Cassandra Query Language (CQL) select query on a Cassandra 1.x, 2.x, or 3.0.x cluster."
        + "In addition, incremental fetching can be achieved by setting Maximum-Value Columns, which causes the processor to track the columns' maximum values, "
        + "thus only fetching rows whose columns' values exceed the observed maximums. This processor is intended to be run on the Primary Node only.")
>>>>>>> af3f7391
@Stateful(scopes = Scope.CLUSTER, description = "After performing query, the maximum value of the specified column is stored, "
        + "fetch all rows whose values in the specified Maximum Value column(s) are larger than the previously-seen maximum"
        + "State is stored across the cluster so that the next time this Processor can be run with min and max values")
@WritesAttributes({@WritesAttribute(attribute = "executecql.row.count", description = "The number of rows returned by the CQL query")})
public class QueryCassandra extends AbstractCassandraProcessor {

    public static final String CSV_FORMAT = "CSV";
    public static final String AVRO_FORMAT = "Avro";
    public static final String JSON_FORMAT = "JSON";

    public static final String CASSANDRA_WATERMARK_MIN_VALUE_ID = "CASSANDRA_WATERMARK_MIN_VALUE_ID";
    public static final String CASSANDRA_WATERMARK_MAX_VALUE_ID = "CASSANDRA_WATERMARK_MAX_VALUE_ID";
<<<<<<< HEAD
=======
    public static final String IS_FIRST_CSV_HEADER_LINE = "IS_FIRST_CSV_HEADER_LINE";
>>>>>>> af3f7391

    public static final String RESULT_ROW_COUNT = "executecql.row.count";

    public static final PropertyDescriptor INIT_WATERMARK = new PropertyDescriptor.Builder().name("Initial Watermark Value")
<<<<<<< HEAD
=======
            .name("Initial Watermark")
            .displayName("Initial Watermark")
>>>>>>> af3f7391
            .description("Use it only once.")
            .required(false)
            .addValidator(StandardValidators.NON_EMPTY_VALIDATOR)
            .build();

    public static final PropertyDescriptor BACKOFF_PERIOD = new PropertyDescriptor.Builder()
            .name("Backoff Period")
<<<<<<< HEAD
=======
            .displayName("Backoff Period")
>>>>>>> af3f7391
            .description("Only records older than the backoff period will be eligible for pickup. This can be used in the ILM use case to define a retention period.")
            .defaultValue("10 seconds")
            .required(true)
            .addValidator(StandardValidators.TIME_PERIOD_VALIDATOR)
            .sensitive(false)
            .build();

    public static final PropertyDescriptor OVERLAP_TIME = new PropertyDescriptor.Builder()
            .name("Overlap Period")
<<<<<<< HEAD
=======
            .displayName("Overlap Period")
>>>>>>> af3f7391
            .description("Amount of time to overlap into the last load date to ensure long running transactions missed by previous load weren't missed. Recommended: >0s")
            .required(true)
            .addValidator(StandardValidators.TIME_PERIOD_VALIDATOR)
            .defaultValue("0 seconds")
            .build();

    public static final PropertyDescriptor DATE_FIELD = new PropertyDescriptor.Builder()
            .name("Date Field")
<<<<<<< HEAD
=======
            .displayName("Date Field")
>>>>>>> af3f7391
            .description("Source field containing a modified date for tracking incremental load")
            .required(false)
            .addValidator(StandardValidators.NON_EMPTY_VALIDATOR)
            .build();

    public static final PropertyDescriptor TABLE_NAME = new PropertyDescriptor.Builder()
            .name("Table Name")
<<<<<<< HEAD
=======
            .displayName("Table Name")
>>>>>>> af3f7391
            .description("Load for Table Name")
            .required(false)
            .addValidator(StandardValidators.NON_EMPTY_VALIDATOR)
            .build();

    public static final PropertyDescriptor CQL_SELECT_QUERY = new PropertyDescriptor.Builder()
            .name("CQL select query")
            .displayName("CQL select query")
            .description("CQL select query")
            .required(true)
            .addValidator(StandardValidators.NON_EMPTY_VALIDATOR)
            .expressionLanguageSupported(true)
            .build();

    public static final PropertyDescriptor QUERY_TIMEOUT = new PropertyDescriptor.Builder()
            .name("Max Wait Time")
            .displayName("Max Wait Time")
            .description("The maximum amount of time allowed for a running CQL select query. Must be of format "
                    + "<duration> <TimeUnit> where <duration> is a non-negative integer and TimeUnit is a supported "
                    + "Time Unit, such as: nanos, millis, secs, mins, hrs, days. A value of zero means there is no limit. ")
            .defaultValue("0 seconds")
            .required(true)
            .expressionLanguageSupported(true)
            .addValidator(StandardValidators.TIME_PERIOD_VALIDATOR)
            .build();

    public static final PropertyDescriptor FETCH_SIZE = new PropertyDescriptor.Builder()
            .name("Fetch size")
            .displayName("Fetch size")
            .description("The number of result rows to be fetched from the result set at a time. Zero is the default "
                    + "and means there is no limit.")
            .defaultValue("0")
            .required(true)
            .expressionLanguageSupported(true)
            .addValidator(StandardValidators.INTEGER_VALIDATOR)
            .build();

    public static final PropertyDescriptor OUTPUT_FORMAT = new PropertyDescriptor.Builder()
            .name("Output Format")
            .displayName("Output Format")
            .description("The format to which the result rows will be converted. If JSON is selected, the output will "
                    + "contain an object with field 'results' containing an array of result rows. Each row in the array is a "
                    + "map of the named column to its value. For example: { \"results\": [{\"userid\":1, \"name\":\"Joe Smith\"}]}")
            .required(true)
            .allowableValues(AVRO_FORMAT, JSON_FORMAT, CSV_FORMAT)
            .defaultValue(AVRO_FORMAT)
            .build();

    public static final PropertyDescriptor INCLUDE_CSV_HEADER_LINE = new PropertyDescriptor.Builder()
            .name("Include CSV Header Line")
            .displayName("Include CSV Header Line")
            .description("Specifies whether or not the CSV column names should be written out as the first line.")
            .required(true)
            .allowableValues("true","false")
            .defaultValue("false")
            .build();

    private final static List<PropertyDescriptor> propertyDescriptors;

    // Relationships
    public static final Relationship REL_SUCCESS = new Relationship.Builder()
            .name("success")
            .description("Successfully created FlowFile from CQL query result set.")
            .build();
    public static final Relationship REL_FAILURE = new Relationship.Builder()
            .name("failure")
            .description("CQL query execution failed.")
            .build();
    public static final Relationship REL_RETRY = new Relationship.Builder().name("retry")
            .description("A FlowFile is transferred to this relationship if the query cannot be completed but attempting "
                    + "the operation again may succeed.")
            .build();

    private final static Set<Relationship> relationships;

<<<<<<< HEAD
    private boolean isFisrt = true;
=======
    private static boolean isFirst = true;
>>>>>>> af3f7391
    /*
     * Will ensure that the list of property descriptors is build only once.
     * Will also create a Set of relationships
     */
    static {
        List<PropertyDescriptor> _propertyDescriptors = new ArrayList<>();
        _propertyDescriptors.addAll(descriptors);
        _propertyDescriptors.add(INIT_WATERMARK);
        _propertyDescriptors.add(BACKOFF_PERIOD);
        _propertyDescriptors.add(OVERLAP_TIME);

        _propertyDescriptors.add(DATE_FIELD);
        _propertyDescriptors.add(TABLE_NAME);
        _propertyDescriptors.add(CQL_SELECT_QUERY);
        _propertyDescriptors.add(QUERY_TIMEOUT);
        _propertyDescriptors.add(FETCH_SIZE);
        _propertyDescriptors.add(OUTPUT_FORMAT);
        _propertyDescriptors.add(INCLUDE_CSV_HEADER_LINE);

        propertyDescriptors = Collections.unmodifiableList(_propertyDescriptors);

        Set<Relationship> _relationships = new HashSet<>();
        _relationships.add(REL_SUCCESS);
        _relationships.add(REL_FAILURE);
        _relationships.add(REL_RETRY);
        relationships = Collections.unmodifiableSet(_relationships);
    }
    @Override
    protected Collection<ValidationResult> customValidate(ValidationContext validationContext) {

        Set<ValidationResult> results = new HashSet<>();
        results.addAll(super.customValidate(validationContext));

        String selectQuery = validationContext.getProperty(CQL_SELECT_QUERY).evaluateAttributeExpressions().getValue();
        String tableName = validationContext.getProperty(TABLE_NAME).getValue();

        if ( StringUtils.isEmpty(selectQuery) && StringUtils.isEmpty(tableName) ) {
            results.add(new ValidationResult.Builder().valid(false).explanation(
                    "TableName or Query is required").build());
        }
        return results;
    }
    @Override
    public Set<Relationship> getRelationships() {
        return relationships;
    }

    @Override
    public final List<PropertyDescriptor> getSupportedPropertyDescriptors() {
        return propertyDescriptors;
    }

    @OnScheduled
    public void onScheduled(final ProcessContext context) {
        ComponentLog log = getLogger();
        try {
            connectToCassandra(context);
            final int fetchSize = context.getProperty(FETCH_SIZE).evaluateAttributeExpressions().asInteger();
            if (fetchSize > 0) {
                synchronized (cluster.get()) {
                    cluster.get().getConfiguration().getQueryOptions().setFetchSize(fetchSize);
                }
            }
        } catch (final NoHostAvailableException nhae) {
            log.error("No host in the Cassandra cluster can be contacted successfully to execute this query", nhae);
            // Log up to 10 error messages. Otherwise if a 1000-node cluster was specified but there was no connectivity,
            // a thousand error messages would be logged. However we would like information from Cassandra itself, so
            // cap the error limit at 10, format the messages, and don't include the stack trace (it is displayed by the
            // logger message above).
            log.error(nhae.getCustomMessage(10, true, false));
            throw new ProcessException(nhae);
        } catch (final AuthenticationException ae) {
            log.error("Invalid username/password combination", ae);
            throw new ProcessException(ae);
        }
    }

    @Override
    public void onTrigger(final ProcessContext context, final ProcessSession session) throws ProcessException {
        final ComponentLog logger = getLogger();
        // Step 1. prepare the values
        // get properties from context
        String initWaterMark = context.getProperty(INIT_WATERMARK).getValue();
        Integer overlapTime = context.getProperty(OVERLAP_TIME).asTimePeriod(TimeUnit.SECONDS).intValue();
        Integer backoffTime = context.getProperty(BACKOFF_PERIOD).asTimePeriod(TimeUnit.SECONDS).intValue();
        long currentTime = System.currentTimeMillis();
        String waterMark = "";

        final StateManager stateManager = context.getStateManager();
        final StateMap stateMap;

        try {
            stateMap = stateManager.getState(Scope.CLUSTER);
        } catch (final IOException ioe) {
            getLogger().error("Failed to retrieve observed maximum values from the State Manager. Will not perform "
                    + "query until this is accomplished.", ioe);
            context.yield();
            return;
        }

        //calculate the minBoundValue and the maxBoundValue
        final Map<String, String> statePropertyMap = new HashMap<>(stateMap.toMap());
        waterMark = statePropertyMap.get(CASSANDRA_WATERMARK_MAX_VALUE_ID);
<<<<<<< HEAD
=======

        String isTemp = statePropertyMap.get(IS_FIRST_CSV_HEADER_LINE);
        if(StringUtils.isNoneEmpty(isTemp)) {
            isFirst = Boolean.valueOf(isTemp);
        }

>>>>>>> af3f7391
        long minBoundValue = 0;
        if (waterMark !=null && !StringUtils.isEmpty(waterMark)) {
            minBoundValue = Long.valueOf(waterMark) - overlapTime.longValue() + 1;
        }
<<<<<<< HEAD
        if (isFisrt && initWaterMark != null && NumberUtils.isNumber(initWaterMark)) {
=======
        if (isFirst && initWaterMark != null && NumberUtils.isNumber(initWaterMark)) {
>>>>>>> af3f7391
            long initMinBoundValue = Long.valueOf(initWaterMark);
            if (initMinBoundValue > 0) {
                minBoundValue = initMinBoundValue;
            }
        }
        long maxBoundValue = currentTime - backoffTime.longValue();

        //Step 2. execute query
        FlowFile fileToProcess = null;
        if (context.hasIncomingConnection()) {
            fileToProcess = session.get();

            // If we have no FlowFile, and all incoming connections are self-loops then we can continue on.
            // However, if we have no FlowFile and we have connections coming from other Processors, then
            // we know that we should run only if we have a FlowFile.
            if (fileToProcess == null && context.hasNonLoopConnection()) {
                return;
            }
        }
        final String selectQuery = context.getProperty(CQL_SELECT_QUERY).evaluateAttributeExpressions(fileToProcess).getValue();
        final long queryTimeout = context.getProperty(QUERY_TIMEOUT).evaluateAttributeExpressions(fileToProcess).asTimePeriod(TimeUnit.MILLISECONDS);
        final String outputFormat = context.getProperty(OUTPUT_FORMAT).getValue();
        final boolean includeCsvHeaderLine = Boolean.valueOf(context.getProperty(INCLUDE_CSV_HEADER_LINE).getValue());
        final Charset charset = Charset.forName(context.getProperty(CHARSET).evaluateAttributeExpressions(fileToProcess).getValue());
        final StopWatch stopWatch = new StopWatch(true);
        final String waterMarkDateField = context.getProperty(DATE_FIELD).getValue();
        final String tableName = context.getProperty(TABLE_NAME).getValue();
        final String keySpace = context.getProperty(KEYSPACE).evaluateAttributeExpressions(fileToProcess).getValue();

<<<<<<< HEAD
        if ( StringUtils.isEmpty(selectQuery) && StringUtils.isEmpty(tableName) ) {
            throw new ProcessException(" TableName or Query is required");
        }

=======
>>>>>>> af3f7391
        String modifiedSelectQuery = addRangeQuery(tableName, keySpace, waterMarkDateField, selectQuery, minBoundValue, maxBoundValue);

        if (fileToProcess == null) {
            fileToProcess = session.create();
        }

        try {
            // The documentation for the driver recommends the session remain open the entire time the processor is running
            // and states that it is thread-safe. This is why connectionSession is not in a try-with-resources.
            final Session connectionSession = cassandraSession.get();
            final ResultSetFuture queryFuture = connectionSession.executeAsync(modifiedSelectQuery);
            final AtomicLong nrOfRows = new AtomicLong(0L);

            fileToProcess = session.write(fileToProcess, new OutputStreamCallback() {
                @Override
                public void process(final OutputStream out) throws IOException {
                    try {
                        logger.debug("Executing CQL query {}", new Object[]{selectQuery});
                        final ResultSet resultSet;
                        if (queryTimeout > 0) {
                            resultSet = queryFuture.getUninterruptibly(queryTimeout, TimeUnit.MILLISECONDS);
                            if (AVRO_FORMAT.equals(outputFormat)) {
                                nrOfRows.set(convertToAvroStream(resultSet, out, queryTimeout, TimeUnit.MILLISECONDS));
                            } else if (JSON_FORMAT.equals(outputFormat)) {
                                nrOfRows.set(convertToJsonStream(resultSet, out, charset, queryTimeout, TimeUnit.MILLISECONDS));
                            } else if (CSV_FORMAT.equals(outputFormat)) {
<<<<<<< HEAD
                                nrOfRows.set(convertToCsvStream(resultSet, out, charset, queryTimeout, TimeUnit.MILLISECONDS));
=======
                                nrOfRows.set(convertToCsvStream(resultSet, out, charset, queryTimeout, TimeUnit.MILLISECONDS,includeCsvHeaderLine));
>>>>>>> af3f7391
                            }
                        } else {
                            resultSet = queryFuture.getUninterruptibly();
                            if (AVRO_FORMAT.equals(outputFormat)) {
                                nrOfRows.set(convertToAvroStream(resultSet, out, 0, null));
                            } else if (JSON_FORMAT.equals(outputFormat)) {
                                nrOfRows.set(convertToJsonStream(resultSet, out, charset, 0, null));
                            } else if (CSV_FORMAT.equals(outputFormat)) {
<<<<<<< HEAD
                                nrOfRows.set(convertToCsvStream(resultSet, out, charset, 0, null));
=======
                                nrOfRows.set(convertToCsvStream(resultSet, out, charset, 0, null,includeCsvHeaderLine));
>>>>>>> af3f7391
                            }
                        }

                    } catch (final TimeoutException | InterruptedException | ExecutionException e) {
                        throw new ProcessException(e);
                    }
                }
            });

            // Step 3. set attribute how many rows were selected
            fileToProcess = session.putAttribute(fileToProcess, RESULT_ROW_COUNT, String.valueOf(nrOfRows.get()));

            logger.info("{} contains {} Avro records; transferring to 'success'",
                    new Object[]{fileToProcess, nrOfRows.get()});
            session.getProvenanceReporter().modifyContent(fileToProcess, "Retrieved " + nrOfRows.get() + " rows",
                    stopWatch.getElapsed(TimeUnit.MILLISECONDS));
            session.transfer(fileToProcess, REL_SUCCESS);

            //Step 4.set state of min, max watermark
            statePropertyMap.put(CASSANDRA_WATERMARK_MIN_VALUE_ID, Long.toString(minBoundValue));
            statePropertyMap.put(CASSANDRA_WATERMARK_MAX_VALUE_ID, Long.toString(maxBoundValue));
<<<<<<< HEAD
=======
            // Step 5. isFirst
            statePropertyMap.put(IS_FIRST_CSV_HEADER_LINE, String.valueOf(isFirst));

>>>>>>> af3f7391
            stateManager.setState(statePropertyMap, Scope.CLUSTER);

        } catch (final NoHostAvailableException nhae) {
            getLogger().error("No host in the Cassandra cluster can be contacted successfully to execute this query", nhae);
            // Log up to 10 error messages. Otherwise if a 1000-node cluster was specified but there was no connectivity,
            // a thousand error messages would be logged. However we would like information from Cassandra itself, so
            // cap the error limit at 10, format the messages, and don't include the stack trace (it is displayed by the
            // logger message above).
            getLogger().error(nhae.getCustomMessage(10, true, false));
            fileToProcess = session.penalize(fileToProcess);
            session.transfer(fileToProcess, REL_RETRY);

        } catch (final QueryExecutionException qee) {
            logger.error("Cannot execute the query with the requested consistency level successfully", qee);
            fileToProcess = session.penalize(fileToProcess);
            session.transfer(fileToProcess, REL_RETRY);

        } catch (final QueryValidationException qve) {
            if (context.hasIncomingConnection()) {
                logger.error("The CQL query {} is invalid due to syntax error, authorization issue, or another "
                                + "validation problem; routing {} to failure",
                        new Object[]{selectQuery, fileToProcess}, qve);
                fileToProcess = session.penalize(fileToProcess);
                session.transfer(fileToProcess, REL_FAILURE);
            } else {
                // This can happen if any exceptions occur while setting up the connection, statement, etc.
                logger.error("The CQL query {} is invalid due to syntax error, authorization issue, or another "
                        + "validation problem", new Object[]{selectQuery}, qve);
                session.remove(fileToProcess);
                context.yield();
            }
        } catch (final ProcessException e) {
            if (context.hasIncomingConnection()) {
                logger.error("Unable to execute CQL select query {} for {} due to {}; routing to failure",
                        new Object[]{selectQuery, fileToProcess, e});
                fileToProcess = session.penalize(fileToProcess);
                session.transfer(fileToProcess, REL_FAILURE);
            } else {
                logger.error("Unable to execute CQL select query {} due to {}",
                        new Object[]{selectQuery, e});
                session.remove(fileToProcess);
                context.yield();
            }
        } catch (final IOException e) {
<<<<<<< HEAD
            logger.error("Unable to set state{}",
                    new Object[]{statePropertyMap});
=======
            logger.error("Unable to set state{} due to {}",
                    new Object[]{statePropertyMap, e});
>>>>>>> af3f7391
            session.remove(fileToProcess);
            context.yield();
        }
        // Step 5. isFirst
        isFisrt=false;
    }

    private String addRangeQuery(String tableName, String keySpace, String waterMarkDateField, String selectQuery, long minBoundValue, long maxBoundValue) {

        String finalSelectQuery="";
        // based on table
        if (!StringUtils.isEmpty(tableName)) {
            StringBuffer sb = new StringBuffer();
            // incremental data
            if (waterMarkDateField != null && !StringUtils.isEmpty(waterMarkDateField) ) {
                sb.append("select * from ");
                sb.append(keySpace);
                sb.append(".");
                sb.append(tableName);
                sb.append(" where ");
                sb.append(waterMarkDateField);
                sb.append(" >= ");
                sb.append(minBoundValue);
                sb.append(" and ");
                sb.append(waterMarkDateField);
                sb.append(" <= ");
                sb.append(maxBoundValue);
                sb.append(" allow filtering");
            }else {
                sb.append("select * from ");
                sb.append(keySpace);
                sb.append(".");
                sb.append(tableName);
            }
            finalSelectQuery = sb.toString();
        }else{
            // incremental data
            if (waterMarkDateField != null && !StringUtils.isEmpty(waterMarkDateField) ) {
                String sql = selectQuery.toLowerCase().replaceAll("allow filtering", "");
                StringBuffer sb = new StringBuffer();
                if (sql.indexOf("where") > 0) {
                    sb.append(sql);
                    sb.append(" and ");
                    sb.append(waterMarkDateField);
                    sb.append(" >= ");
                    sb.append(minBoundValue);
                    sb.append(" and ");
                    sb.append(waterMarkDateField);
                    sb.append(" <= ");
                    sb.append(maxBoundValue);
                    sb.append(" allow filtering");

                } else {
                    sb.append(sql);
                    sb.append(" where ");
                    sb.append(waterMarkDateField);
                    sb.append(" >= ");
                    sb.append(minBoundValue);
                    sb.append(" and ");
                    sb.append(waterMarkDateField);
                    sb.append(" <= ");
                    sb.append(maxBoundValue);
                    sb.append(" allow filtering");
                }
                finalSelectQuery = sb.toString();
            }else {
                finalSelectQuery = selectQuery;
            }
        }

        return finalSelectQuery;
    }

    @OnUnscheduled
    public void stop() {
        super.stop();
    }

    @OnShutdown
    public void shutdown() {
        super.stop();
    }

    /**
     * Converts a result set into an Avro record and writes it to the given stream.
     *
     * @param rs        The result set to convert
     * @param outStream The stream to which the Avro record will be written
     * @param timeout   The max number of timeUnits to wait for a result set fetch to complete
     * @param timeUnit  The unit of time (SECONDS, e.g.) associated with the timeout amount
     * @return The number of rows from the result set written to the stream
     * @throws IOException          If the Avro record cannot be written
     * @throws InterruptedException If a result set fetch is interrupted
     * @throws TimeoutException     If a result set fetch has taken longer than the specified timeout
     * @throws ExecutionException   If any error occurs during the result set fetch
     */
    public static long convertToAvroStream(final ResultSet rs, final OutputStream outStream,
                                           long timeout, TimeUnit timeUnit)
            throws IOException, InterruptedException, TimeoutException, ExecutionException {

        final Schema schema = createSchema(rs);
        final GenericRecord rec = new GenericData.Record(schema);

        final DatumWriter<GenericRecord> datumWriter = new GenericDatumWriter<>(schema);
        try (final DataFileWriter<GenericRecord> dataFileWriter = new DataFileWriter<>(datumWriter)) {
            dataFileWriter.create(schema, outStream);

            final ColumnDefinitions columnDefinitions = rs.getColumnDefinitions();
            long nrOfRows = 0;
            if (columnDefinitions != null) {
                do {

                    // Grab the ones we have
                    int rowsAvailableWithoutFetching = rs.getAvailableWithoutFetching();
                    if (rowsAvailableWithoutFetching == 0) {
                        // Get more
                        if (timeout <= 0 || timeUnit == null) {
                            rs.fetchMoreResults().get();
                        } else {
                            rs.fetchMoreResults().get(timeout, timeUnit);
                        }
                    }

                    for (Row row : rs) {

                        for (int i = 0; i < columnDefinitions.size(); i++) {
                            final DataType dataType = columnDefinitions.getType(i);

                            if (row.isNull(i)) {
                                rec.put(i, null);
                            } else {
                                rec.put(i, getCassandraObject(row, i, dataType));
                            }
                        }
                        dataFileWriter.append(rec);
                        nrOfRows += 1;

                    }
                } while (!rs.isFullyFetched());
            }
            return nrOfRows;
        }
    }

    /**
     * Converts a result set into an Json object and writes it to the given stream using the specified character set.
     *
     * @param rs        The result set to convert
     * @param outStream The stream to which the JSON object will be written
     * @param timeout   The max number of timeUnits to wait for a result set fetch to complete
     * @param timeUnit  The unit of time (SECONDS, e.g.) associated with the timeout amount
     * @return The number of rows from the result set written to the stream
     * @throws IOException          If the JSON object cannot be written
     * @throws InterruptedException If a result set fetch is interrupted
     * @throws TimeoutException     If a result set fetch has taken longer than the specified timeout
     * @throws ExecutionException   If any error occurs during the result set fetch
     */
    public static long convertToJsonStream(final ResultSet rs, final OutputStream outStream,
                                           Charset charset, long timeout, TimeUnit timeUnit)
            throws IOException, InterruptedException, TimeoutException, ExecutionException {

        try {
            // Write the initial object brace
            outStream.write("{\"results\":[".getBytes(charset));
            final ColumnDefinitions columnDefinitions = rs.getColumnDefinitions();
            long nrOfRows = 0;
            if (columnDefinitions != null) {
                do {

                    // Grab the ones we have
                    int rowsAvailableWithoutFetching = rs.getAvailableWithoutFetching();
                    if (rowsAvailableWithoutFetching == 0) {
                        // Get more
                        if (timeout <= 0 || timeUnit == null) {
                            rs.fetchMoreResults().get();
                        } else {
                            rs.fetchMoreResults().get(timeout, timeUnit);
                        }
                    }

                    for (Row row : rs) {
                        if (nrOfRows != 0) {
                            outStream.write(",".getBytes(charset));
                        }
                        outStream.write("{".getBytes(charset));
                        for (int i = 0; i < columnDefinitions.size(); i++) {
                            final DataType dataType = columnDefinitions.getType(i);
                            final String colName = columnDefinitions.getName(i);
                            if (i != 0) {
                                outStream.write(",".getBytes(charset));
                            }
                            if (row.isNull(i)) {
                                outStream.write(("\"" + colName + "\"" + ":null").getBytes(charset));
                            } else {
                                Object value = getCassandraObject(row, i, dataType);
                                String valueString;
                                if (value instanceof List || value instanceof Set) {
                                    boolean first = true;
                                    StringBuilder sb = new StringBuilder("[");
                                    for (Object element : ((Collection) value)) {
                                        if (!first) {
                                            sb.append(",");
                                        }
                                        sb.append(getJsonElement(element));
                                        first = false;
                                    }
                                    sb.append("]");
                                    valueString = sb.toString();
                                } else if (value instanceof Map) {
                                    boolean first = true;
                                    StringBuilder sb = new StringBuilder("{");
                                    for (Object element : ((Map) value).entrySet()) {
                                        Map.Entry entry = (Map.Entry) element;
                                        Object mapKey = entry.getKey();
                                        Object mapValue = entry.getValue();

                                        if (!first) {
                                            sb.append(",");
                                        }
                                        sb.append(getJsonElement(mapKey));
                                        sb.append(":");
                                        sb.append(getJsonElement(mapValue));
                                        first = false;
                                    }
                                    sb.append("}");
                                    valueString = sb.toString();
                                } else {
                                    valueString = getJsonElement(value);
                                }
                                outStream.write(("\"" + colName + "\":"
                                        + valueString + "").getBytes(charset));
                            }
                        }
                        nrOfRows += 1;
                        outStream.write("}".getBytes(charset));
                    }
                } while (!rs.isFullyFetched());
            }
            return nrOfRows;
        } finally {
            outStream.write("]}".getBytes());
        }
    }

    /**
     * Converts a result set into an CSV record and writes it to the given stream using the specified character set.
     *
     * @param rs        The result set to convert
     * @param outStream The stream to which the CSV record will be written
     * @param timeout   The max number of timeUnits to wait for a result set fetch to complete
     * @param timeUnit  The unit of time (SECONDS, e.g.) associated with the timeout amount
     * @return The number of rows from the result set written to the stream
     * @throws IOException          If the CSV record cannot be written
     * @throws InterruptedException If a result set fetch is interrupted
     * @throws TimeoutException     If a result set fetch has taken longer than the specified timeout
     * @throws ExecutionException   If any error occurs during the result set fetch
     */
    public static long convertToCsvStream(final ResultSet rs, final OutputStream outStream, Charset charset,
<<<<<<< HEAD
                                          long timeout, TimeUnit timeUnit)
=======
                                          long timeout, TimeUnit timeUnit, boolean includeCsvHeaderLine)
>>>>>>> af3f7391
            throws IOException, InterruptedException, TimeoutException, ExecutionException {

        try {
            // Write the initial object brace
            final ColumnDefinitions columnDefinitions = rs.getColumnDefinitions();
            long nrOfRows = 0;

            do {
                // Grab the ones we have
                int rowsAvailableWithoutFetching = rs.getAvailableWithoutFetching();
                if (rowsAvailableWithoutFetching == 0) {
                    // Get more
                    if (timeout <= 0 || timeUnit == null) {
                        rs.fetchMoreResults().get();
                    } else {
                        rs.fetchMoreResults().get(timeout, timeUnit);
                    }
                }

                for (Row row : rs) {
                    if (nrOfRows != 0) {
                        outStream.write("\n".getBytes(charset));
<<<<<<< HEAD
=======
                    }else{
                        if(includeCsvHeaderLine==true && isFirst){
                            for (int i = 0; i < columnDefinitions.size(); i++) {
                                String columnName = columnDefinitions.getName(i);
                                if (i != 0) {
                                    outStream.write(",".getBytes(charset));
                                }
                                outStream.write(columnName.getBytes(charset));
                            }
                            outStream.write("\n".getBytes(charset));
                            isFirst=false;
                        }
>>>>>>> af3f7391
                    }

                    for (int i = 0; i < columnDefinitions.size(); i++) {
                        final DataType dataType = columnDefinitions.getType(i);
                        if (i != 0) {
                            outStream.write(",".getBytes(charset));
                        }

                        if (row.isNull(i)) {
                            // skip data
                        } else {
                            Object value = getCassandraObject(row, i, dataType);
                            String valueString = value.toString();
                            outStream.write(valueString.getBytes(charset));
                        }
                    }
                    nrOfRows += 1;
                }
            } while (!rs.isFullyFetched());
            return nrOfRows;
        }finally {

        }
    }

    protected static String getJsonElement(Object value) {
        if (value instanceof Number) {
            return value.toString();
        } else if (value instanceof Date) {
            SimpleDateFormat dateFormat = new SimpleDateFormat("yyyy-MM-dd HH:mm:ssZ");
            dateFormat.setTimeZone(TimeZone.getTimeZone("UTC"));
            return "\"" + dateFormat.format((Date) value) + "\"";
        } else {
            return "\"" + value.toString() + "\"";
        }
    }

    /**
     * Creates an Avro schema from the given result set. The metadata (column definitions, data types, etc.) is used
     * to determine a schema for Avro.
     *
     * @param rs The result set from which an Avro schema will be created
     * @return An Avro schema corresponding to the given result set's metadata
     * @throws IOException If an error occurs during schema discovery/building
     */
    public static Schema createSchema(final ResultSet rs) throws IOException {
        final ColumnDefinitions columnDefinitions = rs.getColumnDefinitions();
        final int nrOfColumns = (columnDefinitions == null ? 0 : columnDefinitions.size());
        String tableName = "NiFi_Cassandra_Query_Record";
        if (nrOfColumns > 0) {
            String tableNameFromMeta = columnDefinitions.getTable(1);
            if (!StringUtils.isBlank(tableNameFromMeta)) {
                tableName = tableNameFromMeta;
            }
        }

        final SchemaBuilder.FieldAssembler<Schema> builder = SchemaBuilder.record(tableName).namespace("any.data").fields();
        if (columnDefinitions != null) {
            for (int i = 0; i < nrOfColumns; i++) {

                DataType dataType = columnDefinitions.getType(i);
                if (dataType == null) {
                    throw new IllegalArgumentException("No data type for column[" + i + "] with name " + columnDefinitions.getName(i));
                }

                // Map types from Cassandra to Avro where possible
                if (dataType.isCollection()) {
                    List<DataType> typeArguments = dataType.getTypeArguments();
                    if (typeArguments == null || typeArguments.size() == 0) {
                        throw new IllegalArgumentException("Column[" + i + "] " + dataType.getName()
                                + " is a collection but no type arguments were specified!");
                    }
                    // Get the first type argument, to be used for lists and sets
                    DataType firstArg = typeArguments.get(0);
                    if (dataType.equals(DataType.set(firstArg))
                            || dataType.equals(DataType.list(firstArg))) {
                        builder.name(columnDefinitions.getName(i)).type().unionOf().nullBuilder().endNull().and().array()
                                .items(getUnionFieldType(getPrimitiveAvroTypeFromCassandraType(firstArg))).endUnion().noDefault();
                    } else {
                        // Must be an n-arg collection like map
                        DataType secondArg = typeArguments.get(1);
                        if (dataType.equals(DataType.map(firstArg, secondArg))) {
                            builder.name(columnDefinitions.getName(i)).type().unionOf().nullBuilder().endNull().and().map().values(
                                    getUnionFieldType(getPrimitiveAvroTypeFromCassandraType(secondArg))).endUnion().noDefault();
                        }
                    }
                } else {
                    builder.name(columnDefinitions.getName(i))
                            .type(getUnionFieldType(getPrimitiveAvroTypeFromCassandraType(dataType))).noDefault();
                }
            }
        }
        return builder.endRecord();
    }
}<|MERGE_RESOLUTION|>--- conflicted
+++ resolved
@@ -43,11 +43,8 @@
 import org.apache.nifi.annotation.lifecycle.OnShutdown;
 import org.apache.nifi.annotation.lifecycle.OnUnscheduled;
 import org.apache.nifi.components.PropertyDescriptor;
-<<<<<<< HEAD
-=======
 import org.apache.nifi.components.ValidationContext;
 import org.apache.nifi.components.ValidationResult;
->>>>>>> af3f7391
 import org.apache.nifi.components.state.Scope;
 import org.apache.nifi.components.state.StateManager;
 import org.apache.nifi.components.state.StateMap;
@@ -86,18 +83,9 @@
 @Tags({"cassandra", "cql", "select"})
 @EventDriven
 @InputRequirement(InputRequirement.Requirement.INPUT_ALLOWED)
-<<<<<<< HEAD
-@CapabilityDescription("Executes provided Cassandra Query Language (CQL) select query on a Cassandra to fetch all rows whose values"
-        + "in the specified Maximum Value column(s) are larger than the previously-seen maxima.Query result"
-        + "may be converted to Avro, JSON or CSV format. Streaming is used so arbitrarily large result sets are supported. This processor can be "
-        + "scheduled to run on a timer, or cron expression, using the standard scheduling methods, or it can be triggered by an incoming FlowFile. "
-        + "If it is triggered by an incoming FlowFile, then attributes of that FlowFile will be available when evaluating the "
-        + "select query. FlowFile attribute 'executecql.row.count' indicates how many rows were selected.")
-=======
 @CapabilityDescription("Executes provided Cassandra Query Language (CQL) select query on a Cassandra 1.x, 2.x, or 3.0.x cluster."
         + "In addition, incremental fetching can be achieved by setting Maximum-Value Columns, which causes the processor to track the columns' maximum values, "
         + "thus only fetching rows whose columns' values exceed the observed maximums. This processor is intended to be run on the Primary Node only.")
->>>>>>> af3f7391
 @Stateful(scopes = Scope.CLUSTER, description = "After performing query, the maximum value of the specified column is stored, "
         + "fetch all rows whose values in the specified Maximum Value column(s) are larger than the previously-seen maximum"
         + "State is stored across the cluster so that the next time this Processor can be run with min and max values")
@@ -110,19 +98,13 @@
 
     public static final String CASSANDRA_WATERMARK_MIN_VALUE_ID = "CASSANDRA_WATERMARK_MIN_VALUE_ID";
     public static final String CASSANDRA_WATERMARK_MAX_VALUE_ID = "CASSANDRA_WATERMARK_MAX_VALUE_ID";
-<<<<<<< HEAD
-=======
     public static final String IS_FIRST_CSV_HEADER_LINE = "IS_FIRST_CSV_HEADER_LINE";
->>>>>>> af3f7391
 
     public static final String RESULT_ROW_COUNT = "executecql.row.count";
 
     public static final PropertyDescriptor INIT_WATERMARK = new PropertyDescriptor.Builder().name("Initial Watermark Value")
-<<<<<<< HEAD
-=======
             .name("Initial Watermark")
             .displayName("Initial Watermark")
->>>>>>> af3f7391
             .description("Use it only once.")
             .required(false)
             .addValidator(StandardValidators.NON_EMPTY_VALIDATOR)
@@ -130,10 +112,7 @@
 
     public static final PropertyDescriptor BACKOFF_PERIOD = new PropertyDescriptor.Builder()
             .name("Backoff Period")
-<<<<<<< HEAD
-=======
             .displayName("Backoff Period")
->>>>>>> af3f7391
             .description("Only records older than the backoff period will be eligible for pickup. This can be used in the ILM use case to define a retention period.")
             .defaultValue("10 seconds")
             .required(true)
@@ -143,10 +122,7 @@
 
     public static final PropertyDescriptor OVERLAP_TIME = new PropertyDescriptor.Builder()
             .name("Overlap Period")
-<<<<<<< HEAD
-=======
             .displayName("Overlap Period")
->>>>>>> af3f7391
             .description("Amount of time to overlap into the last load date to ensure long running transactions missed by previous load weren't missed. Recommended: >0s")
             .required(true)
             .addValidator(StandardValidators.TIME_PERIOD_VALIDATOR)
@@ -155,10 +131,7 @@
 
     public static final PropertyDescriptor DATE_FIELD = new PropertyDescriptor.Builder()
             .name("Date Field")
-<<<<<<< HEAD
-=======
             .displayName("Date Field")
->>>>>>> af3f7391
             .description("Source field containing a modified date for tracking incremental load")
             .required(false)
             .addValidator(StandardValidators.NON_EMPTY_VALIDATOR)
@@ -166,10 +139,7 @@
 
     public static final PropertyDescriptor TABLE_NAME = new PropertyDescriptor.Builder()
             .name("Table Name")
-<<<<<<< HEAD
-=======
             .displayName("Table Name")
->>>>>>> af3f7391
             .description("Load for Table Name")
             .required(false)
             .addValidator(StandardValidators.NON_EMPTY_VALIDATOR)
@@ -245,11 +215,7 @@
 
     private final static Set<Relationship> relationships;
 
-<<<<<<< HEAD
-    private boolean isFisrt = true;
-=======
     private static boolean isFirst = true;
->>>>>>> af3f7391
     /*
      * Will ensure that the list of property descriptors is build only once.
      * Will also create a Set of relationships
@@ -353,24 +319,17 @@
         //calculate the minBoundValue and the maxBoundValue
         final Map<String, String> statePropertyMap = new HashMap<>(stateMap.toMap());
         waterMark = statePropertyMap.get(CASSANDRA_WATERMARK_MAX_VALUE_ID);
-<<<<<<< HEAD
-=======
 
         String isTemp = statePropertyMap.get(IS_FIRST_CSV_HEADER_LINE);
         if(StringUtils.isNoneEmpty(isTemp)) {
             isFirst = Boolean.valueOf(isTemp);
         }
 
->>>>>>> af3f7391
         long minBoundValue = 0;
         if (waterMark !=null && !StringUtils.isEmpty(waterMark)) {
             minBoundValue = Long.valueOf(waterMark) - overlapTime.longValue() + 1;
         }
-<<<<<<< HEAD
-        if (isFisrt && initWaterMark != null && NumberUtils.isNumber(initWaterMark)) {
-=======
         if (isFirst && initWaterMark != null && NumberUtils.isNumber(initWaterMark)) {
->>>>>>> af3f7391
             long initMinBoundValue = Long.valueOf(initWaterMark);
             if (initMinBoundValue > 0) {
                 minBoundValue = initMinBoundValue;
@@ -400,13 +359,6 @@
         final String tableName = context.getProperty(TABLE_NAME).getValue();
         final String keySpace = context.getProperty(KEYSPACE).evaluateAttributeExpressions(fileToProcess).getValue();
 
-<<<<<<< HEAD
-        if ( StringUtils.isEmpty(selectQuery) && StringUtils.isEmpty(tableName) ) {
-            throw new ProcessException(" TableName or Query is required");
-        }
-
-=======
->>>>>>> af3f7391
         String modifiedSelectQuery = addRangeQuery(tableName, keySpace, waterMarkDateField, selectQuery, minBoundValue, maxBoundValue);
 
         if (fileToProcess == null) {
@@ -433,11 +385,7 @@
                             } else if (JSON_FORMAT.equals(outputFormat)) {
                                 nrOfRows.set(convertToJsonStream(resultSet, out, charset, queryTimeout, TimeUnit.MILLISECONDS));
                             } else if (CSV_FORMAT.equals(outputFormat)) {
-<<<<<<< HEAD
-                                nrOfRows.set(convertToCsvStream(resultSet, out, charset, queryTimeout, TimeUnit.MILLISECONDS));
-=======
                                 nrOfRows.set(convertToCsvStream(resultSet, out, charset, queryTimeout, TimeUnit.MILLISECONDS,includeCsvHeaderLine));
->>>>>>> af3f7391
                             }
                         } else {
                             resultSet = queryFuture.getUninterruptibly();
@@ -446,11 +394,7 @@
                             } else if (JSON_FORMAT.equals(outputFormat)) {
                                 nrOfRows.set(convertToJsonStream(resultSet, out, charset, 0, null));
                             } else if (CSV_FORMAT.equals(outputFormat)) {
-<<<<<<< HEAD
-                                nrOfRows.set(convertToCsvStream(resultSet, out, charset, 0, null));
-=======
                                 nrOfRows.set(convertToCsvStream(resultSet, out, charset, 0, null,includeCsvHeaderLine));
->>>>>>> af3f7391
                             }
                         }
 
@@ -472,12 +416,9 @@
             //Step 4.set state of min, max watermark
             statePropertyMap.put(CASSANDRA_WATERMARK_MIN_VALUE_ID, Long.toString(minBoundValue));
             statePropertyMap.put(CASSANDRA_WATERMARK_MAX_VALUE_ID, Long.toString(maxBoundValue));
-<<<<<<< HEAD
-=======
             // Step 5. isFirst
             statePropertyMap.put(IS_FIRST_CSV_HEADER_LINE, String.valueOf(isFirst));
 
->>>>>>> af3f7391
             stateManager.setState(statePropertyMap, Scope.CLUSTER);
 
         } catch (final NoHostAvailableException nhae) {
@@ -522,18 +463,11 @@
                 context.yield();
             }
         } catch (final IOException e) {
-<<<<<<< HEAD
-            logger.error("Unable to set state{}",
-                    new Object[]{statePropertyMap});
-=======
             logger.error("Unable to set state{} due to {}",
                     new Object[]{statePropertyMap, e});
->>>>>>> af3f7391
             session.remove(fileToProcess);
             context.yield();
         }
-        // Step 5. isFirst
-        isFisrt=false;
     }
 
     private String addRangeQuery(String tableName, String keySpace, String waterMarkDateField, String selectQuery, long minBoundValue, long maxBoundValue) {
@@ -787,11 +721,7 @@
      * @throws ExecutionException   If any error occurs during the result set fetch
      */
     public static long convertToCsvStream(final ResultSet rs, final OutputStream outStream, Charset charset,
-<<<<<<< HEAD
-                                          long timeout, TimeUnit timeUnit)
-=======
                                           long timeout, TimeUnit timeUnit, boolean includeCsvHeaderLine)
->>>>>>> af3f7391
             throws IOException, InterruptedException, TimeoutException, ExecutionException {
 
         try {
@@ -814,8 +744,6 @@
                 for (Row row : rs) {
                     if (nrOfRows != 0) {
                         outStream.write("\n".getBytes(charset));
-<<<<<<< HEAD
-=======
                     }else{
                         if(includeCsvHeaderLine==true && isFirst){
                             for (int i = 0; i < columnDefinitions.size(); i++) {
@@ -828,7 +756,6 @@
                             outStream.write("\n".getBytes(charset));
                             isFirst=false;
                         }
->>>>>>> af3f7391
                     }
 
                     for (int i = 0; i < columnDefinitions.size(); i++) {
