/*
 * Licensed to the Apache Software Foundation (ASF) under one or more
 * contributor license agreements.  See the NOTICE file distributed with
 * this work for additional information regarding copyright ownership.
 * The ASF licenses this file to You under the Apache License, Version 2.0
 * (the "License"); you may not use this file except in compliance with
 * the License.  You may obtain a copy of the License at
 *
 *     http://www.apache.org/licenses/LICENSE-2.0
 *
 * Unless required by applicable law or agreed to in writing, software
 * distributed under the License is distributed on an "AS IS" BASIS,
 * WITHOUT WARRANTIES OR CONDITIONS OF ANY KIND, either express or implied.
 * See the License for the specific language governing permissions and
 * limitations under the License.
 */
package org.apache.nifi.processors.cassandra;

import com.datastax.driver.core.*;
import com.datastax.driver.core.exceptions.InvalidQueryException;
import com.datastax.driver.core.exceptions.NoHostAvailableException;
import com.datastax.driver.core.exceptions.ReadTimeoutException;
import com.google.common.collect.Sets;
import org.apache.avro.Schema;
import org.apache.nifi.processor.exception.ProcessException;
import org.apache.nifi.stream.io.ByteArrayOutputStream;
import org.apache.nifi.util.MockFlowFile;
import org.apache.nifi.util.TestRunner;
import org.apache.nifi.util.TestRunners;
import org.junit.Before;
import org.junit.Test;

import javax.net.ssl.SSLContext;
import java.net.InetSocketAddress;
import java.nio.charset.StandardCharsets;
import java.util.*;
import java.util.concurrent.TimeUnit;
import java.util.concurrent.TimeoutException;

import static org.junit.Assert.assertEquals;
import static org.junit.Assert.assertNotNull;
import static org.junit.Assert.fail;
import static org.mockito.Matchers.any;
import static org.mockito.Matchers.anyLong;
import static org.mockito.Matchers.anyString;
import static org.mockito.Mockito.doReturn;
import static org.mockito.Mockito.mock;
import static org.mockito.Mockito.when;


public class QueryCassandraTest {

    private TestRunner testRunner;
    private MockQueryCassandra processor;

    @Before
    public void setUp() throws Exception {
        processor = new MockQueryCassandra();
        testRunner = TestRunners.newTestRunner(processor);
    }

    @Test
    public void testProcessorConfigValid() {
        testRunner.setProperty(AbstractCassandraProcessor.CONSISTENCY_LEVEL, "ONE");
        testRunner.setProperty(AbstractCassandraProcessor.CONTACT_POINTS, "localhost:9042");
        testRunner.assertNotValid();
        testRunner.setProperty(QueryCassandra.CQL_SELECT_QUERY, "select * from test");
        testRunner.assertValid();
        testRunner.setProperty(AbstractCassandraProcessor.PASSWORD, "password");
        testRunner.assertNotValid();
        testRunner.setProperty(AbstractCassandraProcessor.USERNAME, "username");
        testRunner.assertValid();
    }

    @Test
    public void testProcessorELConfigValid() {
        testRunner.setProperty(AbstractCassandraProcessor.CONSISTENCY_LEVEL, "ONE");
        testRunner.setProperty(AbstractCassandraProcessor.CONTACT_POINTS, "${hosts}");
        testRunner.setProperty(QueryCassandra.CQL_SELECT_QUERY, "${query}");
        testRunner.setProperty(AbstractCassandraProcessor.PASSWORD, "${pass}");
        testRunner.setProperty(AbstractCassandraProcessor.USERNAME, "${user}");
        testRunner.setVariable("query", "select * from test");
        testRunner.assertValid();
    }

    @Test
    public void testProcessorNoInputFlowFileAndExceptions() {
        setUpStandardProcessorConfig();

        // Test no input flowfile
        testRunner.setIncomingConnection(false);
        testRunner.run(1, true, true);
        testRunner.assertAllFlowFilesTransferred(QueryCassandra.REL_SUCCESS, 1);
        testRunner.clearTransferState();

        // Test exceptions
        processor.setExceptionToThrow(new NoHostAvailableException(new HashMap<InetSocketAddress, Throwable>()));
        testRunner.run(1, true, true);
        testRunner.assertAllFlowFilesTransferred(QueryCassandra.REL_RETRY, 1);
        testRunner.clearTransferState();

        processor.setExceptionToThrow(
                new ReadTimeoutException(new InetSocketAddress("localhost", 9042), ConsistencyLevel.ANY, 0, 1, false));
        testRunner.run(1, true, true);
        testRunner.assertAllFlowFilesTransferred(QueryCassandra.REL_RETRY, 1);
        testRunner.clearTransferState();

        processor.setExceptionToThrow(
                new InvalidQueryException(new InetSocketAddress("localhost", 9042), "invalid query"));
        testRunner.run(1, true, true);
        // No files transferred to failure if there was no incoming connection
        testRunner.assertAllFlowFilesTransferred(QueryCassandra.REL_FAILURE, 0);
        testRunner.clearTransferState();

        processor.setExceptionToThrow(new ProcessException());
        testRunner.run(1, true, true);
        // No files transferred to failure if there was no incoming connection
        testRunner.assertAllFlowFilesTransferred(QueryCassandra.REL_FAILURE, 0);
        testRunner.clearTransferState();
        processor.setExceptionToThrow(null);

    }

    @Test
    public void testProcessorJsonOutput() {
        setUpStandardProcessorConfig();
        testRunner.setIncomingConnection(false);

        // Test JSON output
        testRunner.setProperty(QueryCassandra.OUTPUT_FORMAT, QueryCassandra.JSON_FORMAT);
        testRunner.run(1, true, true);
        testRunner.assertAllFlowFilesTransferred(QueryCassandra.REL_SUCCESS, 1);
        List<MockFlowFile> files = testRunner.getFlowFilesForRelationship(QueryCassandra.REL_SUCCESS);
        assertNotNull(files);
        assertEquals("One file should be transferred to success", 1, files.size());
        assertEquals("{\"results\":[{\"user_id\":\"user1\",\"first_name\":\"Joe\",\"last_name\":\"Smith\","
                        + "\"emails\":[\"jsmith@notareal.com\"],\"top_places\":[\"New York, NY\",\"Santa Clara, CA\"],"
                        + "\"todo\":{\"2016-01-03 05:00:00+0000\":\"Set my alarm for a month from now\"},"
                        + "\"registered\":\"false\",\"scale\":1.0,\"metric\":2.0},"
                        + "{\"user_id\":\"user2\",\"first_name\":\"Mary\",\"last_name\":\"Jones\","
                        + "\"emails\":[\"mjones@notareal.com\"],\"top_places\":[\"Orlando, FL\"],"
                        + "\"todo\":{\"2016-02-03 05:00:00+0000\":\"Get milk and bread\"},"
                        + "\"registered\":\"true\",\"scale\":3.0,\"metric\":4.0}]}",
                new String(files.get(0).toByteArray()));
    }

    @Test
    public void testProcessorELConfigJsonOutput() {
        testRunner.setProperty(AbstractCassandraProcessor.CONTACT_POINTS, "${hosts}");
        testRunner.setProperty(QueryCassandra.CQL_SELECT_QUERY, "${query}");
        testRunner.setProperty(AbstractCassandraProcessor.PASSWORD, "${pass}");
        testRunner.setProperty(AbstractCassandraProcessor.USERNAME, "${user}");
        testRunner.setProperty(AbstractCassandraProcessor.CHARSET, "${charset}");
        testRunner.setProperty(QueryCassandra.QUERY_TIMEOUT, "${timeout}");
        testRunner.setProperty(QueryCassandra.FETCH_SIZE, "${fetch}");
        testRunner.setIncomingConnection(false);

        testRunner.setVariable("hosts", "localhost:9042");
        testRunner.setVariable("user", "username");
        testRunner.setVariable("pass", "password");
        testRunner.setVariable("charset", "UTF-8");
        testRunner.setVariable("timeout", "30 sec");
        testRunner.setVariable("fetch", "0");
        testRunner.setVariable("query", "select * from test");
<<<<<<< HEAD
=======

        testRunner.assertValid();
>>>>>>> af3f7391

        // Test JSON output
        testRunner.setProperty(QueryCassandra.OUTPUT_FORMAT, QueryCassandra.JSON_FORMAT);
        testRunner.run(1, true, true);
        testRunner.assertAllFlowFilesTransferred(QueryCassandra.REL_SUCCESS, 1);
        List<MockFlowFile> files = testRunner.getFlowFilesForRelationship(QueryCassandra.REL_SUCCESS);
        assertNotNull(files);
        assertEquals("One file should be transferred to success", 1, files.size());
        assertEquals("{\"results\":[{\"user_id\":\"user1\",\"first_name\":\"Joe\",\"last_name\":\"Smith\","
                        + "\"emails\":[\"jsmith@notareal.com\"],\"top_places\":[\"New York, NY\",\"Santa Clara, CA\"],"
                        + "\"todo\":{\"2016-01-03 05:00:00+0000\":\"Set my alarm for a month from now\"},"
                        + "\"registered\":\"false\",\"scale\":1.0,\"metric\":2.0},"
                        + "{\"user_id\":\"user2\",\"first_name\":\"Mary\",\"last_name\":\"Jones\","
                        + "\"emails\":[\"mjones@notareal.com\"],\"top_places\":[\"Orlando, FL\"],"
                        + "\"todo\":{\"2016-02-03 05:00:00+0000\":\"Get milk and bread\"},"
                        + "\"registered\":\"true\",\"scale\":3.0,\"metric\":4.0}]}",
                new String(files.get(0).toByteArray()));
    }

    @Test
    public void testProcessorJsonOutputWithQueryTimeout() {
        setUpStandardProcessorConfig();
        testRunner.setProperty(QueryCassandra.QUERY_TIMEOUT, "5 sec");
        testRunner.setIncomingConnection(false);

        // Test JSON output
        testRunner.setProperty(QueryCassandra.OUTPUT_FORMAT, QueryCassandra.JSON_FORMAT);
        testRunner.run(1, true, true);
        testRunner.assertAllFlowFilesTransferred(QueryCassandra.REL_SUCCESS, 1);
        List<MockFlowFile> files = testRunner.getFlowFilesForRelationship(QueryCassandra.REL_SUCCESS);
        assertNotNull(files);
        assertEquals("One file should be transferred to success", 1, files.size());
    }

    @Test
    public void testProcessorCsvOutput() {
        setUpStandardProcessorConfig();
        testRunner.setIncomingConnection(false);

        // Test JSON output
        testRunner.setProperty(QueryCassandra.OUTPUT_FORMAT, QueryCassandra.CSV_FORMAT);
        testRunner.run(1, true, true);
        testRunner.assertAllFlowFilesTransferred(QueryCassandra.REL_SUCCESS, 1);
        List<MockFlowFile> files = testRunner.getFlowFilesForRelationship(QueryCassandra.REL_SUCCESS);
        assertNotNull(files);
        assertEquals("One file should be transferred to success", 1, files.size());
        assertEquals("user1,Joe,Smith,[jsmith@notareal.com],[New York, NY, Santa Clara, CA],{Sun Jan 03 14:00:00 KST 2016=Set my alarm for a month from now},false,1.0,2.0\n" +
                        "user2,Mary,Jones,[mjones@notareal.com],[Orlando, FL],{Wed Feb 03 14:00:00 KST 2016=Get milk and bread},true,3.0,4.0",
                new String(files.get(0).toByteArray()));
    }

    @Test
    public void testProcessorCsvOutputWithHeaderLine() {
        setUpStandardProcessorConfig();
        testRunner.setIncomingConnection(false);

        // Test JSON output
        testRunner.setProperty(QueryCassandra.OUTPUT_FORMAT, QueryCassandra.CSV_FORMAT);
        testRunner.setProperty(QueryCassandra.INCLUDE_CSV_HEADER_LINE, String.valueOf(true));
        testRunner.run(1, true, true);
        testRunner.assertAllFlowFilesTransferred(QueryCassandra.REL_SUCCESS, 1);
        List<MockFlowFile> files = testRunner.getFlowFilesForRelationship(QueryCassandra.REL_SUCCESS);

        assertNotNull(files);
        assertEquals("One file should be transferred to success", 1, files.size());
        assertEquals("user_id,first_name,last_name,emails,top_places,todo,registered,scale,metric\n"
                +"user1,Joe,Smith,[jsmith@notareal.com],[New York, NY, Santa Clara, CA],{Sun Jan 03 14:00:00 KST 2016=Set my alarm for a month from now},false,1.0,2.0\n" +
                        "user2,Mary,Jones,[mjones@notareal.com],[Orlando, FL],{Wed Feb 03 14:00:00 KST 2016=Get milk and bread},true,3.0,4.0",
                new String(files.get(0).toByteArray()));
    }

//    @Test
//    public void testProcessorIncrementalFetch() {
//        setUpStandardProcessorConfig();
//        testRunner.setIncomingConnection(false);
//
//        // Test JSON output
//        testRunner.setProperty(QueryCassandra.OUTPUT_FORMAT, QueryCassandra.JSON_FORMAT);
//        testRunner.setProperty(QueryCassandra.DATE_FIELD, );
//        testRunner.run(1, true, true);
//        testRunner.assertAllFlowFilesTransferred(QueryCassandra.REL_SUCCESS, 1);
//        List<MockFlowFile> files = testRunner.getFlowFilesForRelationship(QueryCassandra.REL_SUCCESS);
//
//        assertNotNull(files);
//        assertEquals("One file should be transferred to success", 1, files.size());
//
//        Row row = CassandraQueryTestUtil.createRow("user3", "James", "Ko",
//                Sets.newHashSet("jk@notareal.com", "jk@fakedomain.com"), Arrays.asList("New York, NY", "Santa Clara, CA"),
//                new HashMap<Date, String>() {{
//                    put(Calendar.getInstance().getTime(), "Set my alarm for a month from now");
//                }}, true, 1.0f, 2.0);
//
//
//    }

    @Test
    public void testProcessorEmptyFlowFileAndExceptions() {
        setUpStandardProcessorConfig();

        // Run with empty flowfile
        testRunner.setIncomingConnection(true);
        processor.setExceptionToThrow(null);
        testRunner.enqueue("".getBytes());
        testRunner.run(1, true, true);
        testRunner.assertAllFlowFilesTransferred(QueryCassandra.REL_SUCCESS, 1);
        testRunner.clearTransferState();

        // Test exceptions
        processor.setExceptionToThrow(new NoHostAvailableException(new HashMap<InetSocketAddress, Throwable>()));
        testRunner.enqueue("".getBytes());
        testRunner.run(1, true, true);
        testRunner.assertAllFlowFilesTransferred(QueryCassandra.REL_RETRY, 1);
        testRunner.clearTransferState();

        processor.setExceptionToThrow(
                new ReadTimeoutException(new InetSocketAddress("localhost", 9042), ConsistencyLevel.ANY, 0, 1, false));
        testRunner.enqueue("".getBytes());
        testRunner.run(1, true, true);
        testRunner.assertAllFlowFilesTransferred(QueryCassandra.REL_RETRY, 1);
        testRunner.clearTransferState();

        processor.setExceptionToThrow(
                new InvalidQueryException(new InetSocketAddress("localhost", 9042), "invalid query"));
        testRunner.enqueue("".getBytes());
        testRunner.run(1, true, true);
        testRunner.assertAllFlowFilesTransferred(QueryCassandra.REL_FAILURE, 1);
        testRunner.clearTransferState();

        processor.setExceptionToThrow(new ProcessException());
        testRunner.enqueue("".getBytes());
        testRunner.run(1, true, true);
        testRunner.assertAllFlowFilesTransferred(QueryCassandra.REL_FAILURE, 1);
    }

    @Test
    public void testCreateSchema() throws Exception {
        ResultSet rs = CassandraQueryTestUtil.createMockResultSet();
        Schema schema = QueryCassandra.createSchema(rs);
        assertNotNull(schema);
        assertEquals(Schema.Type.RECORD, schema.getType());

        // Check record fields, starting with user_id
        Schema.Field field = schema.getField("user_id");
        assertNotNull(field);
        Schema fieldSchema = field.schema();
        Schema.Type type = fieldSchema.getType();
        assertEquals(Schema.Type.UNION, type);
        // Assert individual union types, first is null
        assertEquals(Schema.Type.NULL, fieldSchema.getTypes().get(0).getType());
        assertEquals(Schema.Type.STRING, fieldSchema.getTypes().get(1).getType());

        field = schema.getField("first_name");
        assertNotNull(field);
        fieldSchema = field.schema();
        type = fieldSchema.getType();
        assertEquals(Schema.Type.UNION, type);
        // Assert individual union types, first is null
        assertEquals(Schema.Type.NULL, fieldSchema.getTypes().get(0).getType());
        assertEquals(Schema.Type.STRING, fieldSchema.getTypes().get(1).getType());

        field = schema.getField("last_name");
        assertNotNull(field);
        fieldSchema = field.schema();
        type = fieldSchema.getType();
        assertEquals(Schema.Type.UNION, type);
        // Assert individual union types, first is null
        assertEquals(Schema.Type.NULL, fieldSchema.getTypes().get(0).getType());
        assertEquals(Schema.Type.STRING, fieldSchema.getTypes().get(1).getType());

        field = schema.getField("emails");
        assertNotNull(field);
        fieldSchema = field.schema();
        type = fieldSchema.getType();
        // Should be a union of null and array
        assertEquals(Schema.Type.UNION, type);
        assertEquals(Schema.Type.NULL, fieldSchema.getTypes().get(0).getType());
        assertEquals(Schema.Type.ARRAY, fieldSchema.getTypes().get(1).getType());
        Schema arraySchema = fieldSchema.getTypes().get(1);
        // Assert individual array element types are unions of null and String
        Schema elementSchema = arraySchema.getElementType();
        assertEquals(Schema.Type.UNION, elementSchema.getType());
        assertEquals(Schema.Type.NULL, elementSchema.getTypes().get(0).getType());
        assertEquals(Schema.Type.STRING, elementSchema.getTypes().get(1).getType());

        field = schema.getField("top_places");
        assertNotNull(field);
        fieldSchema = field.schema();
        type = fieldSchema.getType();
        // Should be a union of null and array
        assertEquals(Schema.Type.UNION, type);
        assertEquals(Schema.Type.ARRAY, fieldSchema.getTypes().get(1).getType());
        arraySchema = fieldSchema.getTypes().get(1);
        // Assert individual array element types are unions of null and String
        elementSchema = arraySchema.getElementType();
        assertEquals(Schema.Type.UNION, elementSchema.getType());
        assertEquals(Schema.Type.NULL, elementSchema.getTypes().get(0).getType());
        assertEquals(Schema.Type.STRING, elementSchema.getTypes().get(1).getType());

        field = schema.getField("todo");
        assertNotNull(field);
        fieldSchema = field.schema();
        type = fieldSchema.getType();
        // Should be a union of null and map
        assertEquals(Schema.Type.UNION, type);
        assertEquals(Schema.Type.MAP, fieldSchema.getTypes().get(1).getType());
        Schema mapSchema = fieldSchema.getTypes().get(1);
        // Assert individual map value types are unions of null and String
        Schema valueSchema = mapSchema.getValueType();
        assertEquals(Schema.Type.NULL, valueSchema.getTypes().get(0).getType());
        assertEquals(Schema.Type.STRING, valueSchema.getTypes().get(1).getType());

        field = schema.getField("registered");
        assertNotNull(field);
        fieldSchema = field.schema();
        type = fieldSchema.getType();
        assertEquals(Schema.Type.UNION, type);
        // Assert individual union types, first is null
        assertEquals(Schema.Type.NULL, fieldSchema.getTypes().get(0).getType());
        assertEquals(Schema.Type.BOOLEAN, fieldSchema.getTypes().get(1).getType());

        field = schema.getField("scale");
        assertNotNull(field);
        fieldSchema = field.schema();
        type = fieldSchema.getType();
        assertEquals(Schema.Type.UNION, type);
        // Assert individual union types, first is null
        assertEquals(Schema.Type.NULL, fieldSchema.getTypes().get(0).getType());
        assertEquals(Schema.Type.FLOAT, fieldSchema.getTypes().get(1).getType());

        field = schema.getField("metric");
        assertNotNull(field);
        fieldSchema = field.schema();
        type = fieldSchema.getType();
        assertEquals(Schema.Type.UNION, type);
        // Assert individual union types, first is null
        assertEquals(Schema.Type.NULL, fieldSchema.getTypes().get(0).getType());
        assertEquals(Schema.Type.DOUBLE, fieldSchema.getTypes().get(1).getType());
    }

    @Test
    public void testConvertToAvroStream() throws Exception {
        ResultSet rs = CassandraQueryTestUtil.createMockResultSet();
        ByteArrayOutputStream baos = new ByteArrayOutputStream();
        long numberOfRows = QueryCassandra.convertToAvroStream(rs, baos, 0, null);
        assertEquals(2, numberOfRows);
    }

    @Test
    public void testConvertToJSONStream() throws Exception {
        ResultSet rs = CassandraQueryTestUtil.createMockResultSet();
        ByteArrayOutputStream baos = new ByteArrayOutputStream();
        long numberOfRows = QueryCassandra.convertToJsonStream(rs, baos, StandardCharsets.UTF_8, 0, null);
        assertEquals(2, numberOfRows);
    }

    @Test
    public void testConvertToCSVStream() throws Exception {
        ResultSet rs = CassandraQueryTestUtil.createMockResultSet();
        ByteArrayOutputStream baos = new ByteArrayOutputStream();
<<<<<<< HEAD
        long numberOfRows = QueryCassandra.convertToCsvStream(rs, baos, StandardCharsets.UTF_8, 0, null);
=======
        long numberOfRows = QueryCassandra.convertToCsvStream(rs, baos, StandardCharsets.UTF_8, 0, null, false);
        assertEquals(2, numberOfRows);
    }

    @Test
    public void testConvertToCSVStreamWithHeaderLine() throws Exception {
        ResultSet rs = CassandraQueryTestUtil.createMockResultSet();
        ByteArrayOutputStream baos = new ByteArrayOutputStream();
        long numberOfRows = QueryCassandra.convertToCsvStream(rs, baos, StandardCharsets.UTF_8, 0, null, true);
>>>>>>> af3f7391
        assertEquals(2, numberOfRows);
    }

    private void setUpStandardProcessorConfig() {
        testRunner.setProperty(AbstractCassandraProcessor.CONSISTENCY_LEVEL, "ONE");
        testRunner.setProperty(AbstractCassandraProcessor.CONTACT_POINTS, "localhost:9042");
        testRunner.setProperty(QueryCassandra.CQL_SELECT_QUERY, "select * from test");
        testRunner.setProperty(AbstractCassandraProcessor.PASSWORD, "password");
        testRunner.setProperty(AbstractCassandraProcessor.USERNAME, "username");
    }

    /**
     * Provides a stubbed processor instance for testing
     */
    private static class MockQueryCassandra extends QueryCassandra {

        private Exception exceptionToThrow = null;

        @Override
        protected Cluster createCluster(List<InetSocketAddress> contactPoints, SSLContext sslContext,
                                        String username, String password) {
            Cluster mockCluster = mock(Cluster.class);
            try {
                Metadata mockMetadata = mock(Metadata.class);
                when(mockMetadata.getClusterName()).thenReturn("cluster1");
                when(mockCluster.getMetadata()).thenReturn(mockMetadata);
                Session mockSession = mock(Session.class);
                when(mockCluster.connect()).thenReturn(mockSession);
                when(mockCluster.connect(anyString())).thenReturn(mockSession);
                Configuration config = Configuration.builder().build();
                when(mockCluster.getConfiguration()).thenReturn(config);
                ResultSetFuture future = mock(ResultSetFuture.class);
                ResultSet rs = CassandraQueryTestUtil.createMockResultSet();
                when(future.getUninterruptibly()).thenReturn(rs);
                try {
                    doReturn(rs).when(future).getUninterruptibly(anyLong(), any(TimeUnit.class));
                } catch (TimeoutException te) {
                    throw new IllegalArgumentException("Mocked cluster doesn't time out");
                }
                if (exceptionToThrow != null) {
                    when(mockSession.executeAsync(anyString())).thenThrow(exceptionToThrow);
                } else {
                    when(mockSession.executeAsync(anyString())).thenReturn(future);
                }
            } catch (Exception e) {
                fail(e.getMessage());
            }
            return mockCluster;
        }

        public void setExceptionToThrow(Exception e) {
            this.exceptionToThrow = e;
        }

    }

}<|MERGE_RESOLUTION|>--- conflicted
+++ resolved
@@ -162,11 +162,8 @@
         testRunner.setVariable("timeout", "30 sec");
         testRunner.setVariable("fetch", "0");
         testRunner.setVariable("query", "select * from test");
-<<<<<<< HEAD
-=======
 
         testRunner.assertValid();
->>>>>>> af3f7391
 
         // Test JSON output
         testRunner.setProperty(QueryCassandra.OUTPUT_FORMAT, QueryCassandra.JSON_FORMAT);
@@ -426,9 +423,6 @@
     public void testConvertToCSVStream() throws Exception {
         ResultSet rs = CassandraQueryTestUtil.createMockResultSet();
         ByteArrayOutputStream baos = new ByteArrayOutputStream();
-<<<<<<< HEAD
-        long numberOfRows = QueryCassandra.convertToCsvStream(rs, baos, StandardCharsets.UTF_8, 0, null);
-=======
         long numberOfRows = QueryCassandra.convertToCsvStream(rs, baos, StandardCharsets.UTF_8, 0, null, false);
         assertEquals(2, numberOfRows);
     }
@@ -438,7 +432,6 @@
         ResultSet rs = CassandraQueryTestUtil.createMockResultSet();
         ByteArrayOutputStream baos = new ByteArrayOutputStream();
         long numberOfRows = QueryCassandra.convertToCsvStream(rs, baos, StandardCharsets.UTF_8, 0, null, true);
->>>>>>> af3f7391
         assertEquals(2, numberOfRows);
     }
 
