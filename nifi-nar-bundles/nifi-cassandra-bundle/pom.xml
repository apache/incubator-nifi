--- conflicted
+++ resolved
@@ -19,11 +19,7 @@
     <parent>
         <groupId>org.apache.nifi</groupId>
         <artifactId>nifi-nar-bundles</artifactId>
-<<<<<<< HEAD
-        <version>1.9.2-SNAPSHOT</version>
-=======
         <version>1.9.3-SNAPSHOT</version>
->>>>>>> 4255528a
     </parent>
 
     <properties>
@@ -47,11 +43,7 @@
             <dependency>
                 <groupId>org.apache.nifi</groupId>
                 <artifactId>nifi-cassandra-processors</artifactId>
-<<<<<<< HEAD
-                <version>1.9.2-SNAPSHOT</version>
-=======
                 <version>1.9.3-SNAPSHOT</version>
->>>>>>> 4255528a
             </dependency>
         </dependencies>
     </dependencyManagement>
