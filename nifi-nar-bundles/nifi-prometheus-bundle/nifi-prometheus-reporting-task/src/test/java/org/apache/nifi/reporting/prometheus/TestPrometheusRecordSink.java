--- conflicted
+++ resolved
@@ -104,22 +104,12 @@
 
 
         final String content = getMetrics();
-<<<<<<< HEAD
-        assertTrue(content.contains("field1{field3=\"World!\",} 6.0\nfield1{field3=\"Hello\",} 15.0\n") 
-        || content.contains("field1{field3=\"World!\",} 15.0\nfield1{field3=\"Hello\",} 6.0\n") 
-        || content.contains("field1{field3=\"Hello\",} 6.0\nfield1{field3=\"World!\",} 15.0\n")
-        ||content.contains("field1{field3=\"Hello\",} 15.0\nfield1{field3=\"World!\",} 6.0\n"));
-        assertTrue(content.contains("field2{field3=\"Hello\",} 12.34567\nfield2{field3=\"World!\",} 0.12345678901234568\n") 
-        || content.contains("field2{field3=\"World!\",} 0.12345678901234568\nfield2{field3=\"Hello\",} 12.34567\n") 
-        || content.contains("field2{field3=\"Hello\",} 0.12345678901234568\nfield2{field3=\"World!\",} 12.34567\n")
-        ||content.contains("field2{field3=\"World!\",} 12.34567\nfield2{field3=\"Hello\",} 0.12345678901234568\n"));
-=======
         assertTrue(content.contains("field1{field3=\"Hello\",} 15.0\nfield1{field3=\"World!\",} 6.0\n")
                 || content.contains("field1{field3=\"World!\",} 6.0\nfield1{field3=\"Hello\",} 15.0\n"));
         assertTrue(content.contains("field2{field3=\"Hello\",} 12.34567\nfield2{field3=\"World!\",} 0.12345678901234568\n")
                 || content.contains("field2{field3=\"World!\",} 0.12345678901234568\nfield2{field3=\"Hello\",} 12.34567\n"));
 
->>>>>>> e5941c4b
+
         try {
             sink.onStopped();
         } catch (Exception e) {
